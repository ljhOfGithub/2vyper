"""
This test is a ported version of
``obligations/largerExamples/watchdog.chalice`` test from Chalice2Silver
test suite.
"""


from nagini_contracts.contracts import (
    Acc,
    Assert,
    Ensures,
    Fold,
    Implies,
    Invariant,
    Predicate,
    Requires,
    Unfold
)
from nagini_contracts.obligations import *
from nagini_contracts.lock import Lock
from nagini_contracts.thread import Thread


class Data:
    def __init__(self) -> None:
        self.d = 0
        self.lock = DataLock(self)
        Ensures(Acc(self.lock) and
                WaitLevel() < Level(self.lock) and
                self.lock.get_locked() is self)


class DataLock(Lock[Data]):
    @Predicate
    def invariant(self) -> bool:
        return Acc(self.get_locked().d) and self.get_locked().d % 2 == 0


class WatchDog:

    def __init__(self) -> None:
        self.running = False
        Ensures(Acc(self.running))

    def delay(self, t: int) -> None:
        Requires(MustTerminate(t))

<<<<<<< HEAD
    def watch(self, d: Lock['WatchDog']) -> None:
        Requires(d is not None)
=======
    def watch(self, d: Data) -> None:
>>>>>>> 411e5db3
        Requires(Acc(self.running))
        Requires(Acc(d.lock, 1/2) and d.lock.get_locked() is d)
        Requires(WaitLevel() < Level(d.lock))  # guarantees deadlock freedom
        self.running = True
        d.lock.acquire()
        while (self.running):
            Invariant(Acc(self.running))
<<<<<<< HEAD
            Invariant(MustRelease(d, 1))
            Invariant(WaitLevel() < Level(d))
            Invariant(d.invariant())
            # TODO: Check some property here.
            d.release()
=======
            Invariant(Acc(d.lock, 1/2) and d.lock.get_locked() is d)
            Invariant(MustRelease(d.lock, 1))
            Invariant(WaitLevel() < Level(d.lock))  # guarantees deadlock freedom
            Invariant(Acc(d.d) and d.d % 2 == 0)
            # We can check that the invariant holds.
            assert d.d % 2 == 0
            d.lock.release()
            # Others may acquire the lock and modify d
>>>>>>> 411e5db3
            self.delay(5)
            d.lock.acquire()
        d.lock.release()


def main() -> None:
    data = Data()
    w = WatchDog()
    wthread = Thread(None, w.watch, None, (data,))
    # Spawn the watchdog thread
    wthread.start(w.watch)
    data.lock.acquire()
    data.d = 0
    while True:
        Invariant(Acc(data.lock, 1/4))
        Invariant(data.lock.get_locked() is data)
        Invariant(WaitLevel() < Level(data.lock))  # guarantees deadlock freedom
        Invariant(MustRelease(data.lock, 1))
        Invariant(Acc(data.d) and data.d % 2 == 0)

        # Modify the locked data in a legal way
        data.d = data.d + 2

        data.lock.release()
        # Others may acquire the lock
        data.lock.acquire()
<|MERGE_RESOLUTION|>--- conflicted
+++ resolved
@@ -45,12 +45,7 @@
     def delay(self, t: int) -> None:
         Requires(MustTerminate(t))
 
-<<<<<<< HEAD
-    def watch(self, d: Lock['WatchDog']) -> None:
-        Requires(d is not None)
-=======
     def watch(self, d: Data) -> None:
->>>>>>> 411e5db3
         Requires(Acc(self.running))
         Requires(Acc(d.lock, 1/2) and d.lock.get_locked() is d)
         Requires(WaitLevel() < Level(d.lock))  # guarantees deadlock freedom
@@ -58,13 +53,6 @@
         d.lock.acquire()
         while (self.running):
             Invariant(Acc(self.running))
-<<<<<<< HEAD
-            Invariant(MustRelease(d, 1))
-            Invariant(WaitLevel() < Level(d))
-            Invariant(d.invariant())
-            # TODO: Check some property here.
-            d.release()
-=======
             Invariant(Acc(d.lock, 1/2) and d.lock.get_locked() is d)
             Invariant(MustRelease(d.lock, 1))
             Invariant(WaitLevel() < Level(d.lock))  # guarantees deadlock freedom
@@ -73,7 +61,6 @@
             assert d.d % 2 == 0
             d.lock.release()
             # Others may acquire the lock and modify d
->>>>>>> 411e5db3
             self.delay(5)
             d.lock.acquire()
         d.lock.release()
