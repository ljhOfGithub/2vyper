"""
This test is a ported version of
``obligations/christian/lt_Call.chalice`` test from Chalice2Silver test
suite.
"""


from nagini_contracts.contracts import (
    Acc,
    Assert,
    Ensures,
    Invariant,
    Predicate,
    Requires,
)
from nagini_contracts.obligations import *
from nagini_contracts.lock import Lock
from typing import Optional


class ObjectLock(Lock['A']):
    @Predicate
    def invariant(self) -> bool:
        return True


class A:

    def __init__(self) -> None:
        Ensures(Acc(self.a) and Acc(self.b))
<<<<<<< HEAD
        self.a = None   # type: Optional[Lock[A]]
=======
        self.a = None   # type: Optional[ObjectLock]
>>>>>>> 411e5db3
        self.b = 0      # type: int

    def d3(self) -> None:
        Requires(MustTerminate(3))
        self.d2()

    def d2(self) -> None:
        Requires(MustTerminate(2))
        self.d1()

    def d1(self) -> None:
        Requires(MustTerminate(1))

    def dx(self) -> None:
        Requires(MustTerminate(1))
        #:: ExpectedOutput(leak_check.failed:caller.has_unsatisfied_obligations)
        self.d2()

    def fib(self, n: int) -> int:
        Requires(MustTerminate(n))
        if n <= 1:
            return 1
        elif n == 2:
            return 2
        else:
            w = self.fib(n-1)
            v = self.fib(n-2)
            return w + v

    def quick_release(self, other: 'A') -> None:
        Requires(Acc(other.a))
        Requires(Acc(other.b))
        Requires(MustRelease(other.a, other.b))
        Requires(other.b >= 2)
        Requires(other.a.invariant())

        other.a.release()

    def timed_release_unbounded(self) -> None:
        x = A()
<<<<<<< HEAD
        x.a = Lock(x)
=======
        x.a = ObjectLock(x)
>>>>>>> 411e5db3
        x.a.acquire()
        x.b = 15
        self.quick_release(x)

    def timed_release_unbounded_subzero(self) -> None:
        x = A()
<<<<<<< HEAD
        x.a = Lock(x)
=======
        x.a = ObjectLock(x)
>>>>>>> 411e5db3
        x.a.acquire()
        x.b = -1
        #:: ExpectedOutput(call.precondition:obligation_measure.non_positive)
        self.quick_release(x)

    def timed_release_bounded_subzero(self, x: 'A') -> None:
        Requires(Acc(x.a) and Acc(x.b))
        Requires(MustRelease(x.a, x.b))
        Requires(x.b == -1)

        # Contradiction in precondition: x.b == -1 and x.b > 0
        Assert(False)

    def timed_release_bounded_nodec(self, other: 'A') -> None:
        Requires(Acc(other.a))
        Requires(Acc(other.b))
        Requires(MustRelease(other.a, other.b))

        #:: ExpectedOutput(call.precondition:assertion.false)|ExpectedOutput(carbon)(call.precondition:insufficient.permission)|ExpectedOutput(carbon)(call.precondition:insufficient.permission)
        self.quick_release(other)

    def timed_release_bounded_statdec(self, other: 'A') -> None:
        Requires(Acc(other.a) and Acc(other.b) and other.a.invariant())
        Requires(other.b > 5 and MustRelease(other.a,other.b+1))
        self.quick_release(other)

    def timed_release_bounded_mutdec(self, other: 'A') -> None:
        Requires(Acc(other.a) and Acc(other.b) and other.b > 2 and other.a.invariant())
        Requires(MustRelease(other.a, other.b))
        other.b -= 1
        self.quick_release(other)<|MERGE_RESOLUTION|>--- conflicted
+++ resolved
@@ -28,11 +28,7 @@
 
     def __init__(self) -> None:
         Ensures(Acc(self.a) and Acc(self.b))
-<<<<<<< HEAD
-        self.a = None   # type: Optional[Lock[A]]
-=======
         self.a = None   # type: Optional[ObjectLock]
->>>>>>> 411e5db3
         self.b = 0      # type: int
 
     def d3(self) -> None:
@@ -67,28 +63,19 @@
         Requires(Acc(other.b))
         Requires(MustRelease(other.a, other.b))
         Requires(other.b >= 2)
-        Requires(other.a.invariant())
 
         other.a.release()
 
     def timed_release_unbounded(self) -> None:
         x = A()
-<<<<<<< HEAD
-        x.a = Lock(x)
-=======
         x.a = ObjectLock(x)
->>>>>>> 411e5db3
         x.a.acquire()
         x.b = 15
         self.quick_release(x)
 
     def timed_release_unbounded_subzero(self) -> None:
         x = A()
-<<<<<<< HEAD
-        x.a = Lock(x)
-=======
         x.a = ObjectLock(x)
->>>>>>> 411e5db3
         x.a.acquire()
         x.b = -1
         #:: ExpectedOutput(call.precondition:obligation_measure.non_positive)
@@ -107,16 +94,16 @@
         Requires(Acc(other.b))
         Requires(MustRelease(other.a, other.b))
 
-        #:: ExpectedOutput(call.precondition:assertion.false)|ExpectedOutput(carbon)(call.precondition:insufficient.permission)|ExpectedOutput(carbon)(call.precondition:insufficient.permission)
+        #:: ExpectedOutput(call.precondition:assertion.false)|ExpectedOutput(carbon)(call.precondition:insufficient.permission)
         self.quick_release(other)
 
     def timed_release_bounded_statdec(self, other: 'A') -> None:
-        Requires(Acc(other.a) and Acc(other.b) and other.a.invariant())
+        Requires(Acc(other.a) and Acc(other.b))
         Requires(other.b > 5 and MustRelease(other.a,other.b+1))
         self.quick_release(other)
 
     def timed_release_bounded_mutdec(self, other: 'A') -> None:
-        Requires(Acc(other.a) and Acc(other.b) and other.b > 2 and other.a.invariant())
+        Requires(Acc(other.a) and Acc(other.b) and other.b > 2)
         Requires(MustRelease(other.a, other.b))
         other.b -= 1
         self.quick_release(other)