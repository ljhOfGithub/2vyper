"""
This test is a ported version of
``obligations/returningObligations.chalice`` test from Chalice2Silver test
suite.
"""


from nagini_contracts.contracts import (
    Assert,
    Ensures,
    Invariant,
    Predicate,
    Requires,
)
from nagini_contracts.obligations import *
from nagini_contracts.lock import Lock


<<<<<<< HEAD
def reAcq(a: Lock[object]) -> None:
=======
class ObjectLock(Lock[object]):
    @Predicate
    def invariant(self) -> bool:
        return True


def reAcq(a: ObjectLock) -> None:
>>>>>>> 411e5db3
    Requires(a is not None)
    Requires(WaitLevel() < Level(a))
    Requires(MustRelease(a, 2))
    Requires(a.invariant())
    Ensures(MustRelease(a, 2))
    Ensures(a.invariant())
    a.release()
    a.acquire()


<<<<<<< HEAD
def reAcq2(a: Lock[object]) -> None:
=======
def reAcq2(a: ObjectLock) -> None:
>>>>>>> 411e5db3
    Requires(a is not None)
    Requires(MustRelease(a, 2))
    Ensures(MustRelease(a, 2))


<<<<<<< HEAD
def reAcq3(a: Lock[object]) -> None:
=======
def reAcq3(a: ObjectLock) -> None:
>>>>>>> 411e5db3
    Requires(a is not None)
    Requires(WaitLevel() < Level(a))
    Requires(MustRelease(a, 2))
    Requires(a.invariant())
    Ensures(MustRelease(a))
    Ensures(a.invariant())
    a.release()
    a.acquire()


<<<<<<< HEAD
def reAcq4(a: Lock[object]) -> None:
=======
def reAcq4(a: ObjectLock) -> None:
>>>>>>> 411e5db3
    Requires(a is not None)
    Requires(MustRelease(a, 2))
    #:: ExpectedOutput(postcondition.violated:insufficient.permission)
    Ensures(MustRelease(a))


<<<<<<< HEAD
def acq(a: Lock[object]) -> None:
=======
def acq(a: ObjectLock) -> None:
>>>>>>> 411e5db3
    Requires(a is not None)
    Requires(WaitLevel() < Level(a))
    Ensures(MustRelease(a, 5))
    Ensures(a.invariant())
    a.acquire()


<<<<<<< HEAD
def continuous1(a: Lock[object]) -> None:
=======
def continuous1(a: ObjectLock) -> None:
>>>>>>> 411e5db3
    Requires(a is not None)
    Requires(WaitLevel() < Level(a))

    acq(a)

    while True:
        #:: ExpectedOutput(invariant.not.preserved:insufficient.permission)
        Invariant(MustRelease(a, 3))
        Invariant(WaitLevel() < Level(a))
        Invariant(a.invariant())
        a.release()
        a.acquire()
        reAcq(a)


<<<<<<< HEAD
def continuous2(a: Lock[object]) -> None:
=======
def continuous2(a: ObjectLock) -> None:
>>>>>>> 411e5db3
    Requires(a is not None)
    Requires(WaitLevel() < Level(a))

    acq(a)

    while True:
        #:: ExpectedOutput(invariant.not.preserved:insufficient.permission)
        Invariant(MustRelease(a, 3))
        Invariant(WaitLevel() < Level(a))
        Invariant(a.invariant())
        a.release()
        a.acquire()
        reAcq2(a)


<<<<<<< HEAD
def continuous3(a: Lock[object]) -> None:
=======
def continuous3(a: ObjectLock) -> None:
>>>>>>> 411e5db3
    Requires(a is not None)
    Requires(WaitLevel() < Level(a))

    acq(a)

    while True:
        Invariant(MustRelease(a, 3))
        Invariant(WaitLevel() < Level(a))
        Invariant(a.invariant())
        a.release()
        a.acquire()
        reAcq3(a)<|MERGE_RESOLUTION|>--- conflicted
+++ resolved
@@ -16,9 +16,6 @@
 from nagini_contracts.lock import Lock
 
 
-<<<<<<< HEAD
-def reAcq(a: Lock[object]) -> None:
-=======
 class ObjectLock(Lock[object]):
     @Predicate
     def invariant(self) -> bool:
@@ -26,70 +23,44 @@
 
 
 def reAcq(a: ObjectLock) -> None:
->>>>>>> 411e5db3
     Requires(a is not None)
     Requires(WaitLevel() < Level(a))
     Requires(MustRelease(a, 2))
-    Requires(a.invariant())
     Ensures(MustRelease(a, 2))
-    Ensures(a.invariant())
     a.release()
     a.acquire()
 
 
-<<<<<<< HEAD
-def reAcq2(a: Lock[object]) -> None:
-=======
 def reAcq2(a: ObjectLock) -> None:
->>>>>>> 411e5db3
     Requires(a is not None)
     Requires(MustRelease(a, 2))
     Ensures(MustRelease(a, 2))
 
 
-<<<<<<< HEAD
-def reAcq3(a: Lock[object]) -> None:
-=======
 def reAcq3(a: ObjectLock) -> None:
->>>>>>> 411e5db3
     Requires(a is not None)
     Requires(WaitLevel() < Level(a))
     Requires(MustRelease(a, 2))
-    Requires(a.invariant())
     Ensures(MustRelease(a))
-    Ensures(a.invariant())
     a.release()
     a.acquire()
 
 
-<<<<<<< HEAD
-def reAcq4(a: Lock[object]) -> None:
-=======
 def reAcq4(a: ObjectLock) -> None:
->>>>>>> 411e5db3
     Requires(a is not None)
     Requires(MustRelease(a, 2))
     #:: ExpectedOutput(postcondition.violated:insufficient.permission)
     Ensures(MustRelease(a))
 
 
-<<<<<<< HEAD
-def acq(a: Lock[object]) -> None:
-=======
 def acq(a: ObjectLock) -> None:
->>>>>>> 411e5db3
     Requires(a is not None)
     Requires(WaitLevel() < Level(a))
     Ensures(MustRelease(a, 5))
-    Ensures(a.invariant())
     a.acquire()
 
 
-<<<<<<< HEAD
-def continuous1(a: Lock[object]) -> None:
-=======
 def continuous1(a: ObjectLock) -> None:
->>>>>>> 411e5db3
     Requires(a is not None)
     Requires(WaitLevel() < Level(a))
 
@@ -99,17 +70,12 @@
         #:: ExpectedOutput(invariant.not.preserved:insufficient.permission)
         Invariant(MustRelease(a, 3))
         Invariant(WaitLevel() < Level(a))
-        Invariant(a.invariant())
         a.release()
         a.acquire()
         reAcq(a)
 
 
-<<<<<<< HEAD
-def continuous2(a: Lock[object]) -> None:
-=======
 def continuous2(a: ObjectLock) -> None:
->>>>>>> 411e5db3
     Requires(a is not None)
     Requires(WaitLevel() < Level(a))
 
@@ -119,17 +85,12 @@
         #:: ExpectedOutput(invariant.not.preserved:insufficient.permission)
         Invariant(MustRelease(a, 3))
         Invariant(WaitLevel() < Level(a))
-        Invariant(a.invariant())
         a.release()
         a.acquire()
         reAcq2(a)
 
 
-<<<<<<< HEAD
-def continuous3(a: Lock[object]) -> None:
-=======
 def continuous3(a: ObjectLock) -> None:
->>>>>>> 411e5db3
     Requires(a is not None)
     Requires(WaitLevel() < Level(a))
 
@@ -138,7 +99,6 @@
     while True:
         Invariant(MustRelease(a, 3))
         Invariant(WaitLevel() < Level(a))
-        Invariant(a.invariant())
         a.release()
         a.acquire()
         reAcq3(a)