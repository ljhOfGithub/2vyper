from nagini_contracts.contracts import (
    Acc,
    Assert,
    Implies,
    Invariant,
    Predicate,
    Requires,
    Ensures,
)
from nagini_contracts.obligations import *
from nagini_contracts.lock import Lock


# Positive examples.


<<<<<<< HEAD
def await_1(l: Lock[object]) -> None:
=======
class ObjectLock(Lock[object]):
    @Predicate
    def invariant(self) -> bool:
        return True


def await_1(l: ObjectLock) -> None:
>>>>>>> 411e5db3
    Requires(l is not None)
    Requires(WaitLevel() < Level(l))
    l.acquire()
    i = 5
    while i > 0:
        Invariant(MustRelease(l))
        Invariant(WaitLevel() < Level(l))
        Invariant(l.invariant())
        l.release()
        l.acquire()
        i -= 1
    l.release()


<<<<<<< HEAD
def await_2(l: Lock[object]) -> None:
=======
def await_2(l: ObjectLock) -> None:
>>>>>>> 411e5db3
    Requires(l is not None)
    Requires(WaitLevel() < Level(l))
    Ensures(MustRelease(l))
    l.acquire()
    i = 5
    while i > 0:
        Invariant(MustRelease(l))
        Invariant(WaitLevel() < Level(l))
        Invariant(l.invariant())
        l.release()
        l.acquire()
        i -= 1


# Obligations in method/loop body must be bounded.


def await_3(l: Lock[object]) -> None:
    Requires(MustRelease(l))
    Requires(WaitLevel() < Level(l))
    Requires(l.invariant())
    Ensures(MustRelease(l))
    i = 5
    while i > 0:
        #:: ExpectedOutput(invariant.not.established:insufficient.permission)
        Invariant(MustRelease(l))
        Invariant(WaitLevel() < Level(l))
        Invariant(l.invariant())
        l.release()
        l.acquire()
        i -= 1


def await_4(l: Lock[object]) -> None:
    Requires(l is not None)
    Requires(WaitLevel() < Level(l))
    Ensures(MustRelease(l))
    l.acquire()
    i = 5
    while i > 0:
        #:: ExpectedOutput(invariant.not.preserved:insufficient.permission)
        Invariant(MustRelease(l))
        i -= 1


def infinite_recursion(l: Lock[object]) -> None:
    Requires(MustRelease(l))
    #:: ExpectedOutput(call.precondition:insufficient.permission)
    infinite_recursion(l)


# Sometimes we do not have fresh obligation.


def no_obligation_1(l: Lock[object]) -> None:
    Requires(Implies(False, MustRelease(l)))
    Requires(l is not None)
    Requires(l.invariant())
    #:: ExpectedOutput(call.precondition:insufficient.permission)
    l.release()


def no_obligation_2(l: Lock[object]) -> None:
    Requires(l is not None)
    Requires(l.invariant())
    i = 5
    while i > 0:
        Invariant(Implies(False, MustRelease(l)))
        Invariant(l.invariant())
        #:: ExpectedOutput(call.precondition:insufficient.permission)
        l.release()
        i -= 1


# Behavioral subtyping.


class A:

    def release(self, l: Lock[object]) -> None:
        Requires(MustRelease(l))
        Requires(l.invariant())
        l.release()


class ASub(A):

    def release(self, l: Lock[object]) -> None:
        Requires(MustRelease(l))
        Requires(l.invariant())
        l.release()


class B:

    #:: Label(B_release)
    def release(self, l: Lock[object]) -> None:
        Requires(MustRelease(l, 2))
        Requires(l.invariant())
        l.release()


class BSub(B):

    #:: ExpectedOutput(call.precondition:insufficient.permission, B_release)
    def release(self, l: Lock[object]) -> None:
        Requires(MustRelease(l))
        Requires(l.invariant())
        l.release()<|MERGE_RESOLUTION|>--- conflicted
+++ resolved
@@ -14,9 +14,6 @@
 # Positive examples.
 
 
-<<<<<<< HEAD
-def await_1(l: Lock[object]) -> None:
-=======
 class ObjectLock(Lock[object]):
     @Predicate
     def invariant(self) -> bool:
@@ -24,7 +21,6 @@
 
 
 def await_1(l: ObjectLock) -> None:
->>>>>>> 411e5db3
     Requires(l is not None)
     Requires(WaitLevel() < Level(l))
     l.acquire()
@@ -32,18 +28,13 @@
     while i > 0:
         Invariant(MustRelease(l))
         Invariant(WaitLevel() < Level(l))
-        Invariant(l.invariant())
         l.release()
         l.acquire()
         i -= 1
     l.release()
 
 
-<<<<<<< HEAD
-def await_2(l: Lock[object]) -> None:
-=======
 def await_2(l: ObjectLock) -> None:
->>>>>>> 411e5db3
     Requires(l is not None)
     Requires(WaitLevel() < Level(l))
     Ensures(MustRelease(l))
@@ -52,7 +43,6 @@
     while i > 0:
         Invariant(MustRelease(l))
         Invariant(WaitLevel() < Level(l))
-        Invariant(l.invariant())
         l.release()
         l.acquire()
         i -= 1
@@ -64,14 +54,12 @@
 def await_3(l: Lock[object]) -> None:
     Requires(MustRelease(l))
     Requires(WaitLevel() < Level(l))
-    Requires(l.invariant())
     Ensures(MustRelease(l))
     i = 5
     while i > 0:
         #:: ExpectedOutput(invariant.not.established:insufficient.permission)
         Invariant(MustRelease(l))
         Invariant(WaitLevel() < Level(l))
-        Invariant(l.invariant())
         l.release()
         l.acquire()
         i -= 1
@@ -101,18 +89,15 @@
 def no_obligation_1(l: Lock[object]) -> None:
     Requires(Implies(False, MustRelease(l)))
     Requires(l is not None)
-    Requires(l.invariant())
     #:: ExpectedOutput(call.precondition:insufficient.permission)
     l.release()
 
 
 def no_obligation_2(l: Lock[object]) -> None:
     Requires(l is not None)
-    Requires(l.invariant())
     i = 5
     while i > 0:
         Invariant(Implies(False, MustRelease(l)))
-        Invariant(l.invariant())
         #:: ExpectedOutput(call.precondition:insufficient.permission)
         l.release()
         i -= 1
@@ -125,7 +110,6 @@
 
     def release(self, l: Lock[object]) -> None:
         Requires(MustRelease(l))
-        Requires(l.invariant())
         l.release()
 
 
@@ -133,7 +117,6 @@
 
     def release(self, l: Lock[object]) -> None:
         Requires(MustRelease(l))
-        Requires(l.invariant())
         l.release()
 
 
@@ -142,7 +125,6 @@
     #:: Label(B_release)
     def release(self, l: Lock[object]) -> None:
         Requires(MustRelease(l, 2))
-        Requires(l.invariant())
         l.release()
 
 
@@ -151,5 +133,4 @@
     #:: ExpectedOutput(call.precondition:insufficient.permission, B_release)
     def release(self, l: Lock[object]) -> None:
         Requires(MustRelease(l))
-        Requires(l.invariant())
         l.release()