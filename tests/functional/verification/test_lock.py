from nagini_contracts.lock import Lock
from nagini_contracts.contracts import *
from nagini_contracts.obligations import Level, WaitLevel, MustTerminate


class Cell:
    def __init__(self, val: int) -> None:
        self.value = val
        Ensures(Acc(self.value) and self.value == val)


class CellLock(Lock[Cell]):

    @Predicate
    def invariant(self) -> bool:
        return Acc(self.get_locked().value)


class CellMonitor:
    def __init__(self) -> None:
        self.c = Cell(12)
        self.c.value = 14
        self.l = CellLock(self.c)
        #:: ExpectedOutput(assignment.failed:insufficient.permission)
        self.c.value = 16
        Ensures(Acc(self.c) and Acc(self.l) and self.l.get_locked() is self.c)
        Ensures(WaitLevel() < Level(self.l))
        Ensures(Low(self.l))

    def acquire_release_correct(self) -> None:
        Requires(Acc(self.l, 1/2) and Acc(self.c, 1/2) and self.l.get_locked() is self.c)
        Requires(WaitLevel() < Level(self.l))
        Requires(LowEvent())
        Requires(Low(self.l))
        Ensures(Acc(self.l, 1 / 2) and Acc(self.c, 1 / 2))
        #:: ExpectedOutput(postcondition.violated:assertion.false)
        Ensures(False)
        self.l.acquire()
        self.c.value += 2
<<<<<<< HEAD
        Fold(self.l.invariant())
        self.l.release()

    def fold_missing(self) -> None:
        Requires(Acc(self.l, 1/2) and Acc(self.c, 1/2) and self.l.get_locked() is self.c)
        Requires(WaitLevel() < Level(self.l))
        Requires(LowEvent())
        Requires(Low(self.l))
        self.l.acquire()
        Unfold(self.l.invariant())
        self.c.value += 2
        #:: ExpectedOutput(call.precondition:insufficient.permission)
=======
>>>>>>> 9b618cb2
        self.l.release()

    def unspecified_locked_object(self) -> None:
        Requires(Acc(self.l, 1/2) and Acc(self.c, 1/2))
        Requires(WaitLevel() < Level(self.l))
        Requires(LowEvent())
        Requires(Low(self.l))
        Ensures(Acc(self.l, 1 / 2) and Acc(self.c, 1 / 2))
        self.l.acquire()
        #:: ExpectedOutput(assignment.failed:insufficient.permission)
        self.c.value += 2
        self.l.release()

    def unspecified_waitlevel(self) -> None:
        Requires(Acc(self.l, 1/2) and Acc(self.c, 1/2) and self.l.get_locked() is self.c)
        Requires(LowEvent())
        Requires(Low(self.l))
        Ensures(Acc(self.l, 1 / 2) and Acc(self.c, 1 / 2))
        #:: ExpectedOutput(call.precondition:assertion.false)
        self.l.acquire()
        self.c.value += 2
        self.l.release()

    #:: ExpectedOutput(leak_check.failed:method_body.leaks_obligations)
    def no_release(self) -> None:
        Requires(Acc(self.l, 1/2) and Acc(self.c, 1/2) and self.l.get_locked() is self.c)
        Requires(WaitLevel() < Level(self.l))
        Requires(LowEvent())
        Requires(Low(self.l))
        Ensures(Acc(self.l, 1 / 2) and Acc(self.c, 1 / 2))
        self.l.acquire()
        self.c.value += 2

    def release_fails_permission(self) -> None:
        Requires(Acc(self.l, 1 / 2) and Acc(self.c, 1 / 2) and self.l.get_locked() is self.c)
        Requires(WaitLevel() < Level(self.l))
        Ensures(Acc(self.l, 1 / 2) and Acc(self.c, 1 / 2))
        self.l.acquire()
        self.c.value += 2
        leak_permission(self.c)
        #:: ExpectedOutput(lock.invariant.not.established:insufficient.permission)
        self.l.release()


def leak_permission(c: Cell) -> None:
    Requires(Acc(c.value))
    Requires(MustTerminate(1))
    pass


def client_1() -> None:
    Requires(LowEvent())
    twc = CellMonitor()
    twc.l.acquire()
    twc.l.release()
    twc.acquire_release_correct()


def client_2() -> None:
    Requires(LowEvent())
    twc = CellMonitor()
    twc.acquire_release_correct()


class NCell:
    def __init__(self, val: int) -> None:
        Ensures(Acc(self.n) and self.n == val)
        self.n = val  # type: int


class NCellLock(Lock[NCell]):
    @Predicate
    def invariant(self) -> bool:
        return Acc(self.get_locked().n) and self.get_locked().n >= 0


def ncell_correct(c: NCell, l: NCellLock) -> None:
    Requires(l.get_locked() is c)
    Requires(WaitLevel() < Level(l))
    l.acquire()
    c.n += 12
    l.release()


def release_fails_assertion(c: NCell, l: NCellLock) -> None:
    Requires(l.get_locked() is c)
    Requires(WaitLevel() < Level(l))
    l.acquire()
    c.n -= 2
    #:: ExpectedOutput(lock.invariant.not.established:assertion.false)
    l.release()


def ncell_client_correct() -> None:
    c = NCell(3)
    l = NCellLock(c)
    l.acquire()
    assert c.n >= 0
    l.release()
    #:: ExpectedOutput(assert.failed:assertion.false)
    assert False


def ncell_share_invariant_fail() -> None:
    c = NCell(-3)
    #:: ExpectedOutput(lock.invariant.not.established:assertion.false)
    l = NCellLock(c)


def ncell_share_permission_lost() -> None:
    c = NCell(3)
    l = NCellLock(c)
    #:: ExpectedOutput(assert.failed:insufficient.permission)
    assert c.n >= 0


#:: ExpectedOutput(carbon)(leak_check.failed:method_body.leaks_obligations)
def ncell_share_havoc() -> None:
    c = NCell(3)
    assert c.n == 3
    l = NCellLock(c)
    l.acquire()
    assert c.n >= 0
    #:: ExpectedOutput(assert.failed:assertion.false)
    assert c.n == 3<|MERGE_RESOLUTION|>--- conflicted
+++ resolved
@@ -37,21 +37,6 @@
         Ensures(False)
         self.l.acquire()
         self.c.value += 2
-<<<<<<< HEAD
-        Fold(self.l.invariant())
-        self.l.release()
-
-    def fold_missing(self) -> None:
-        Requires(Acc(self.l, 1/2) and Acc(self.c, 1/2) and self.l.get_locked() is self.c)
-        Requires(WaitLevel() < Level(self.l))
-        Requires(LowEvent())
-        Requires(Low(self.l))
-        self.l.acquire()
-        Unfold(self.l.invariant())
-        self.c.value += 2
-        #:: ExpectedOutput(call.precondition:insufficient.permission)
-=======
->>>>>>> 9b618cb2
         self.l.release()
 
     def unspecified_locked_object(self) -> None:
