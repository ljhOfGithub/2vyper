--- conflicted
+++ resolved
@@ -300,11 +300,7 @@
         else:
             end_label = ctx.get_label_name(END_LABEL)
             goto_end = self.viper.Goto(end_label, position,
-<<<<<<< HEAD
-                                      self.no_info(ctx))
-=======
                                        self.no_info(ctx))
->>>>>>> 7b6b25e9
             if ctx.actual_function.declared_exceptions:
                 assignerror = self.viper.LocalVarAssign(err_var, var, position,
                                                         self.no_info(ctx))
