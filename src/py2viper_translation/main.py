import argparse
import astunparse
import inspect
import json
import logging
import os
import sys
import time
import traceback

# This import mobkey-patches mypy and should happen as early as possible.
import py2viper_translation.lib.mypy_patch

from jpype import JavaException
from py2viper_translation.analyzer import Analyzer
from py2viper_translation.lib import config
from py2viper_translation.lib.errors import error_manager
from py2viper_translation.lib.jvmaccess import JVM
from py2viper_translation.lib.typeinfo import TypeException, TypeInfo
from py2viper_translation.lib.util import InvalidProgramException
from py2viper_translation.lib.viper_ast import ViperAST
from py2viper_translation.sif_analyzer import SIFAnalyzer
from py2viper_translation.sif_translator import SIFTranslator
from py2viper_translation.translator import Translator
from py2viper_translation.verifier import (
    Carbon,
    Silicon,
    VerificationResult,
    ViperVerifier
)


def parse_sil_file(sil_path: str, jvm):
    parser = getattr(getattr(jvm.viper.silver.parser, "FastParser$"), "MODULE$")
    assert parser
    with open(sil_path, 'r') as file:
        text = file.read()
    path = jvm.java.nio.file.Paths.get(sil_path, [])
    parsed = parser.parse(text, path)
    assert (isinstance(parsed, getattr(jvm.fastparse.core,
                                       'Parsed$Success')))
    parse_result = parsed.value()
    parse_result.initProperties()
    resolver = jvm.viper.silver.parser.Resolver(parse_result)
    resolved = resolver.run()
    resolved = resolved.get()
    translator = jvm.viper.silver.parser.Translator(resolved)
    # Reset messages in global Consistency object. Otherwise, left-over
    # translation errors from previous translations prevent loading of the
    # built-in silver files.
    jvm.viper.silver.ast.utility.Consistency.resetMessages()
    program = translator.translate()
    return program.get()


sil_programs = []


<<<<<<< HEAD
def load_sil_files(jvm: JVM, sif: bool = False):
=======
def load_sil_files(jvm: JVM):
    sil_files = ['bool.sil', 'list.sil', 'range.sil', 'set_dict.sil', 'str.sil',
                 'tuple.sil', 'seq.sil', 'bytes.sil', 'func_triple.sil',
                 'lock.sil']
    if not config.obligation_config.disable_measures:
        sil_files.append('measures.sil')
>>>>>>> 05835e52
    current_path = os.path.dirname(inspect.stack()[0][1])
    resources_path = os.path.join(current_path, 'resources')
    if sif:
        resources_path = os.path.join(current_path, 'sif/resources')
    sil_programs.append(parse_sil_file(
        os.path.join(resources_path, 'all.sil'), jvm))


def translate(path: str, jvm: JVM, sif: bool = False,
              reload_resources: bool = False):
    """
    Translates the Python module at the given path to a Viper program
    """
    error_manager.clear()
    current_path = os.path.dirname(inspect.stack()[0][1])
    resources_path = os.path.join(current_path, 'resources')
    builtins = []
    with open(os.path.join(resources_path, 'preamble.index'), 'r') as file:
        sil_interface = [file.read()]

    modules = [path] + builtins
    viperast = ViperAST(jvm, jvm.java, jvm.scala, jvm.viper, path)
    types = TypeInfo()
    type_correct = types.check(os.path.abspath(path))
    if not type_correct:
        return None
    if sif:
        analyzer = SIFAnalyzer(jvm, viperast, types, path)
    else:
        analyzer = Analyzer(jvm, viperast, types, path)
    main_module = analyzer.module
    for si in sil_interface:
        analyzer.add_native_silver_builtins(json.loads(si))

    collect_modules(analyzer, path)
    if sif:
        translator = SIFTranslator(jvm, path, types, viperast)
    else:
        translator = Translator(jvm, path, types, viperast)
    analyzer.process(translator)
    global sil_programs
    if not sil_programs or reload_resources:
        sil_programs = []
        load_sil_files(jvm, sif)
    modules = [main_module.global_module] + list(analyzer.modules.values())
    prog = translator.translate_program(modules, sil_programs)
    return prog


def collect_modules(analyzer: Analyzer, path: str) -> None:
    """
    Starting from the main module, finds all imports and sets up all modules
    for them.
    """
    main_module = analyzer.module
    analyzer.module_index = 0
    analyzer.collect_imports(path)

    for module in analyzer.module_paths:
        if module.startswith('mod$'):
            continue
        if module != os.path.abspath(path):
            analyzer.contract_only = True
            analyzer.module = analyzer.modules[module]
            analyzer.visit_module(module)
        else:
            analyzer.module = main_module
            analyzer.contract_only = False
            analyzer.visit_module(module)


def verify(prog: 'viper.silver.ast.Program', path: str,
           jvm: JVM, backend=ViperVerifier.silicon) -> VerificationResult:
    """
    Verifies the given Viper program
    """
    try:
        if backend == ViperVerifier.silicon:
            verifier = Silicon(jvm, path)
        elif backend == ViperVerifier.carbon:
            verifier = Carbon(jvm, path)
        vresult = verifier.verify(prog)
        return vresult
    except JavaException as je:
        print(je.stacktrace())
        traceback.print_exc()


def _parse_log_level(log_level_string: str) -> int:
    """ Parses the log level provided by the user.
    """
    LOG_LEVELS = ['CRITICAL', 'ERROR', 'WARNING', 'INFO', 'DEBUG']

    log_level_string_upper = log_level_string.upper()
    if log_level_string_upper in LOG_LEVELS:
        return getattr(logging, log_level_string_upper, logging.WARNING)
    else:
        msg = 'Invalid logging level {0} (expected one of: {1})'.format(
            log_level_string,
            LOG_LEVELS)
        raise argparse.ArgumentTypeError(msg)


def main() -> None:
    """ Entry point for the translator.
    """
    parser = argparse.ArgumentParser()
    parser.add_argument(
        'python_file',
        help='Python file to verify')
    parser.add_argument(
        '--viper-jar-path',
        help='Java CLASSPATH that includes Viper class files',
        default=config.classpath)
    parser.add_argument(
        '--boogie',
        help='path to Boogie executable',
        default=config.boogie_path)
    parser.add_argument(
        '--z3',
        help='path to Z3 executable',
        default=config.z3_path)
    parser.add_argument(
        '--mypy-path',
        help='mypy path',
        default=config.mypy_path)
    parser.add_argument(
        '--print-silver',
        action='store_true',
        help='print generated Silver program')
    parser.add_argument(
        '--write-silver-to-file',
        default=None,
        help='write generated Silver program to specified file')
    parser.add_argument(
        "-v",
        "--verbose",
        action="store_true",
        help="increase output verbosity")
    parser.add_argument(
        '--verifier',
        help='verifier to be used (carbon or silicon)',
        default='silicon')
    parser.add_argument(
        '--sif',
        action='store_true',
        help='Verify secure information flow')
    parser.add_argument(
        '--log',
        type=_parse_log_level,
        help='log level',
        default='WARNING')
    parser.add_argument(
        '--benchmark',
        type=int,
        help=('run verification the given number of times to benchmark '
              'performance'),
        default=-1)
    parser.add_argument(
        '--ide-mode',
        action='store_true',
        help='Output errors in IDE format')
    args = parser.parse_args()

    config.classpath = args.viper_jar_path
    config.boogie_path = args.boogie
    config.z3_path = args.z3
    config.mypy_path = args.mypy_path
    logging.basicConfig(level=args.log)

    os.environ['MYPYPATH'] = config.mypy_path
    jvm = JVM(config.classpath)
    translate_and_verify(args.python_file, jvm, args)


def translate_and_verify(python_file, jvm, args):
    try:
        prog = translate(python_file, jvm, args.sif)
        if args.verbose:
            print('Translation successful.')
        if args.print_silver:
            if args.verbose:
                print('Result:')
            print(str(prog))
        if args.write_silver_to_file:
            with open(args.write_silver_to_file, 'w') as fp:
                fp.write(str(prog))
        if args.verifier == 'silicon':
            backend = ViperVerifier.silicon
        elif args.verifier == 'carbon':
            backend = ViperVerifier.carbon
        else:
            raise ValueError('Unknown verifier specified: ' + args.verifier)
        if args.benchmark >= 1:
            for i in range(args.benchmark):
                start = time.time()
                vresult = verify(prog, python_file, jvm, backend=backend)
                end = time.time()
                assert vresult
                print("RUN,{},{},{},{},{}".format(
                    i, args.benchmark, start, end, end - start))
        else:
            vresult = verify(prog, python_file, jvm, backend=backend)
        if args.verbose:
            print("Verification completed.")
        print(vresult.to_string(args.ide_mode))
        if vresult:
            sys.exit(0)
        else:
            sys.exit(1)
    except (TypeException, InvalidProgramException) as e:
        print("Translation failed")
        if isinstance(e, InvalidProgramException):
            print(python_file + ':' + str(e.node.lineno) + ': error: ' + e.code)
            if e.message:
                print(e.message)
            print(astunparse.unparse(e.node))
        if isinstance(e, TypeException):
            for msg in e.messages:
                print(msg)
        sys.exit(2)
    except JavaException as e:
        print(e.stacktrace())
        raise e


if __name__ == '__main__':
    main()<|MERGE_RESOLUTION|>--- conflicted
+++ resolved
@@ -19,7 +19,7 @@
 from py2viper_translation.lib.typeinfo import TypeException, TypeInfo
 from py2viper_translation.lib.util import InvalidProgramException
 from py2viper_translation.lib.viper_ast import ViperAST
-from py2viper_translation.sif_analyzer import SIFAnalyzer
+from py2viper_translation.sif.lib.program_nodes import SIFAnalyzer
 from py2viper_translation.sif_translator import SIFTranslator
 from py2viper_translation.translator import Translator
 from py2viper_translation.verifier import (
@@ -56,16 +56,7 @@
 sil_programs = []
 
 
-<<<<<<< HEAD
 def load_sil_files(jvm: JVM, sif: bool = False):
-=======
-def load_sil_files(jvm: JVM):
-    sil_files = ['bool.sil', 'list.sil', 'range.sil', 'set_dict.sil', 'str.sil',
-                 'tuple.sil', 'seq.sil', 'bytes.sil', 'func_triple.sil',
-                 'lock.sil']
-    if not config.obligation_config.disable_measures:
-        sil_files.append('measures.sil')
->>>>>>> 05835e52
     current_path = os.path.dirname(inspect.stack()[0][1])
     resources_path = os.path.join(current_path, 'resources')
     if sif:
