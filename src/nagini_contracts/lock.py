"""
This Source Code Form is subject to the terms of the Mozilla Public
License, v. 2.0. If a copy of the MPL was not distributed with this
file, You can obtain one at http://mozilla.org/MPL/2.0/.
"""

"""The lock class stub."""

from typing import Generic, Optional, TypeVar

from nagini_contracts.contracts import (
    ContractOnly,
    Ensures,
    Implies,
<<<<<<< HEAD
=======
    Low,
    LowEvent,
>>>>>>> 411e5db3
    Predicate,
    Pure,
    Requires,
)
from nagini_contracts.obligations import (
    BaseLock,
    Level,
    MustRelease,
    MustTerminate,
    WaitLevel,
)


<<<<<<< HEAD
T = TypeVar('T')


class Lock(BaseLock, Generic[T]):
    """A stub for locks."""

    def __init__(self, locked_object: T,
                 above: Optional[BaseLock]=None,
                 below: Optional[BaseLock]=None) -> None:
        """Create a lock at the specified level.
=======
T = TypeVar("T")


class Lock(BaseLock, Generic[T]):
    """A stub for a lock that protects (parts of) the state of an object of type T."""

    def __init__(self, locked_object: T,
                 above: Optional[BaseLock]=None,
                 below: Optional[BaseLock]=None) -> None:
        """
        Create a lock whose level is below that of ``below`` and above that of ``above``,
        which protects ``locked_object``.
        Creating the lock "shares" the object (i.e., exhales the invariant).
        Create subclasses of this class and override ``invariant`` to create a lock
        with an invariant.
>>>>>>> 411e5db3

        ``Level(above)`` defaults to ``WaitLevel()``.
        """
        Requires(MustTerminate(1))
        Requires(Implies(above is None and below is not None,
                         WaitLevel() < Level(below)))
        Requires(Implies(above is not None and below is not None,
                         Level(above) < Level(below)))
        Requires(self.invariant())
        Ensures(Implies(above is None, WaitLevel() < Level(self)))
        Ensures(Implies(above is not None, Level(above) < Level(self)))
        Ensures(Implies(below is not None, Level(self) < Level(below)))

    @Pure
    @ContractOnly
    def get_locked(self) -> T:
<<<<<<< HEAD
        pass

    @Predicate
    def invariant(self) -> bool:
=======
        """Returns the object protected by this lock."""

    @Predicate
    def invariant(self) -> bool:
        """
        The lock invariant, expressed in terms of ``self.get_locked()``. Override this
        in a subclass to create a lock with an invariant.
        """
>>>>>>> 411e5db3
        return True

    @ContractOnly
    def acquire(self) -> None:
        """Acquire the lock."""
        Requires(MustTerminate(1))
        Requires(WaitLevel() < Level(self))
<<<<<<< HEAD
=======
        Requires(Low(self))
        Requires(LowEvent())
>>>>>>> 411e5db3
        Ensures(self.invariant())
        Ensures(MustRelease(self))

    @ContractOnly
    def release(self) -> None:
        """Release the lock."""
        Requires(MustTerminate(1))
        Requires(MustRelease(self, 1))
<<<<<<< HEAD
        Requires(self.invariant())
=======
        Requires(self.invariant())
        Requires(Low(self))
        Requires(LowEvent())
>>>>>>> 411e5db3
<|MERGE_RESOLUTION|>--- conflicted
+++ resolved
@@ -12,11 +12,8 @@
     ContractOnly,
     Ensures,
     Implies,
-<<<<<<< HEAD
-=======
     Low,
     LowEvent,
->>>>>>> 411e5db3
     Predicate,
     Pure,
     Requires,
@@ -30,18 +27,6 @@
 )
 
 
-<<<<<<< HEAD
-T = TypeVar('T')
-
-
-class Lock(BaseLock, Generic[T]):
-    """A stub for locks."""
-
-    def __init__(self, locked_object: T,
-                 above: Optional[BaseLock]=None,
-                 below: Optional[BaseLock]=None) -> None:
-        """Create a lock at the specified level.
-=======
 T = TypeVar("T")
 
 
@@ -57,7 +42,6 @@
         Creating the lock "shares" the object (i.e., exhales the invariant).
         Create subclasses of this class and override ``invariant`` to create a lock
         with an invariant.
->>>>>>> 411e5db3
 
         ``Level(above)`` defaults to ``WaitLevel()``.
         """
@@ -74,12 +58,6 @@
     @Pure
     @ContractOnly
     def get_locked(self) -> T:
-<<<<<<< HEAD
-        pass
-
-    @Predicate
-    def invariant(self) -> bool:
-=======
         """Returns the object protected by this lock."""
 
     @Predicate
@@ -88,7 +66,6 @@
         The lock invariant, expressed in terms of ``self.get_locked()``. Override this
         in a subclass to create a lock with an invariant.
         """
->>>>>>> 411e5db3
         return True
 
     @ContractOnly
@@ -96,11 +73,8 @@
         """Acquire the lock."""
         Requires(MustTerminate(1))
         Requires(WaitLevel() < Level(self))
-<<<<<<< HEAD
-=======
         Requires(Low(self))
         Requires(LowEvent())
->>>>>>> 411e5db3
         Ensures(self.invariant())
         Ensures(MustRelease(self))
 
@@ -109,10 +83,6 @@
         """Release the lock."""
         Requires(MustTerminate(1))
         Requires(MustRelease(self, 1))
-<<<<<<< HEAD
-        Requires(self.invariant())
-=======
         Requires(self.invariant())
         Requires(Low(self))
-        Requires(LowEvent())
->>>>>>> 411e5db3
+        Requires(LowEvent())