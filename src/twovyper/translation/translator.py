--- conflicted
+++ resolved
@@ -36,13 +36,9 @@
 from twovyper.verification import rules
 
 
-<<<<<<< HEAD
 builtins_cache = None
 
 
-def translate(vyper_program: VyperProgram, file: str, jvm: JVM) -> Program:
-    global builtins_cache
-=======
 class TranslationOptions:
 
     def __init__(self, create_model: bool):
@@ -50,25 +46,20 @@
 
 
 def translate(vyper_program: VyperProgram, options: TranslationOptions, jvm: JVM) -> Program:
->>>>>>> 70b763b9
+    global builtins_cache
     viper_ast = ViperAST(jvm)
     if not viper_ast.is_available():
         raise Exception('Viper not found on classpath.')
     if not viper_ast.is_extension_available():
         raise Exception('Viper AST SIF extension not found on classpath.')
-
-<<<<<<< HEAD
+    if vyper_program.is_interface():
+        return viper_ast.Program([], [], [], [], [])
+
     if builtins_cache is None:
         viper_parser = ViperParser(jvm)
         builtins_cache = viper_parser.parse(*resources.viper_all())
     builtins = builtins_cache
-=======
-    if vyper_program.is_interface():
-        return viper_ast.Program([], [], [], [], [])
-
-    viper_parser = ViperParser(jvm)
-    builtins = viper_parser.parse(*resources.viper_all())
->>>>>>> 70b763b9
+
     translator = ProgramTranslator(viper_ast, builtins)
 
     viper_program = translator.translate(vyper_program, options)
