"""
Copyright (c) 2019 ETH Zurich
This Source Code Form is subject to the terms of the Mozilla Public
License, v. 2.0. If a copy of the MPL was not distributed with this
file, You can obtain one at http://mozilla.org/MPL/2.0/.
"""

# Constants for names in the original AST

# Decorators
PUBLIC = 'public'
PRIVATE = 'private'
PAYABLE = 'payable'
CONSTANT = 'constant'
NONREENTRANT = 'nonreentrant'
PURE = 'pure'

# Modifiers
assert (CONSTANT == 'constant')  # CONSTANT = 'constant'
MODIFYING = 'modifying'

# Types
BOOL = 'bool'
INT128 = 'int128'
UINT256 = 'uint256'
DECIMAL = 'decimal'
WEI_VALUE = 'wei_value'
TIMESTAMP = 'timestamp'
TIMEDELTA = 'timedelta'
ADDRESS = 'address'
BYTE = 'bytes'
BYTES32 = 'bytes32'
STRING = 'string'
MAP = 'map'
EVENT = 'event'

# Functions
INIT = '__init__'

# Variables
ADDRESS_BALANCE = 'balance'
ADDRESS_CODESIZE = 'codesize'
ADDRESS_IS_CONTRACT = 'is_contract'
SELF = 'self'
MSG = 'msg'
MSG_SENDER = 'sender'
MSG_VALUE = 'value'
MSG_GAS = 'gas'
BLOCK = 'block'
BLOCK_COINBASE = 'coinbase'
BLOCK_DIFFICULTY = 'difficulty'
BLOCK_NUMBER = 'number'
BLOCK_PREVHASH = 'prevhash'
BLOCK_TIMESTAMP = 'timestamp'
CHAIN = 'chain'
CHAIN_ID = 'id'
TX = 'tx'
TX_ORIGIN = 'origin'
LOG = 'log'

ENV_VARIABLES = [MSG, BLOCK, CHAIN, TX]

# Constants
EMPTY_BYTES32 = 'EMPTY_BYTES32'
ZERO_ADDRESS = 'ZERO_ADDRESS'
ZERO_WEI = 'ZERO_WEI'
MIN_INT128 = 'MIN_INT128'
MAX_INT128 = 'MAX_INT128'
MAX_UINT256 = 'MAX_UINT256'
MIN_DECIMAL = 'MIN_DECIMAL'
MAX_DECIMAL = 'MAX_DECIMAL'

CONSTANT_VALUES = {
    EMPTY_BYTES32: 'b"' + '\\x00' * 32 + '"',
    ZERO_ADDRESS: '0',
    ZERO_WEI: '0',
    MIN_INT128: f'-{2 ** 127}',
    MAX_INT128: f'{2 ** 127 - 1}',
    MAX_UINT256: f'{2 ** 256 - 1}',
    MIN_DECIMAL: f'-{2 ** 127}.0',
    MAX_DECIMAL: f'{2 ** 127 - 1}.0'
}

# Special
UNITS = 'units'
IMPLEMENTS = 'implements'
INDEXED = 'indexed'
UNREACHABLE = 'UNREACHABLE'

# Ether units
ETHER_UNITS = {
    'wei': 1,
    ('femtoether', 'kwei', 'babbage'): 10 ** 3,
    ('picoether', 'mwei', 'lovelace'): 10 ** 6,
    ('nanoether', 'gwei', 'shannon'): 10 ** 9,
    ('microether', 'szabo'): 10 ** 12,
    ('milliether', 'finney'): 10 ** 15,
    'ether': 10 ** 18,
    ('kether', 'grand'): 10 ** 21
}

# Built-in functions
MIN = 'min'
MAX = 'max'
ADDMOD = 'uint256_addmod'
MULMOD = 'uint256_mulmod'
SQRT = 'sqrt'
FLOOR = 'floor'
CEIL = 'ceil'
SHIFT = 'shift'
BITWISE_NOT = 'bitwise_not'
BITWISE_AND = 'bitwise_and'
BITWISE_OR = 'bitwise_or'
BITWISE_XOR = 'bitwise_xor'

AS_WEI_VALUE = 'as_wei_value'
AS_UNITLESS_NUMBER = 'as_unitless_number'
CONVERT = 'convert'

RANGE = 'range'
LEN = 'len'
CONCAT = 'concat'

KECCAK256 = 'keccak256'
SHA256 = 'sha256'
ECRECOVER = 'ecrecover'
ECADD = 'ecadd'
ECMUL = 'ecmul'

BLOCKHASH = 'blockhash'
METHOD_ID = 'method_id'

ASSERT_MODIFIABLE = 'assert_modifiable'
CLEAR = 'clear'
SELFDESTRUCT = 'selfdestruct'
SEND = 'send'

RAW_CALL = 'raw_call'
RAW_CALL_OUTSIZE = 'outsize'
RAW_CALL_VALUE = 'value'
RAW_CALL_GAS = 'gas'
RAW_CALL_DELEGATE_CALL = 'delegate_call'

RAW_LOG = 'raw_log'

CREATE_FORWARDER_TO = 'create_forwarder_to'
CREATE_FORWARDER_TO_VALUE = 'value'

# Verification
INVARIANT = 'invariant'
GENERAL_POSTCONDITION = 'always_ensures'
GENERAL_CHECK = 'always_check'
POSTCONDITION = 'ensures'
PRECONDITION = 'requires'
CHECK = 'check'
PERFORMS = 'performs'

CONFIG = 'config'
CONFIG_ALLOCATION = 'allocation'
CONFIG_NO_GAS = 'no_gas'
CONFIG_NO_OVERFLOWS = 'no_overflows'
CONFIG_NO_PERFORMS = 'no_performs'
CONFIG_TRUST_CASTS = 'trust_casts'
CONFIG_OPTIONS = [CONFIG_ALLOCATION, CONFIG_NO_GAS, CONFIG_NO_OVERFLOWS, CONFIG_NO_PERFORMS, CONFIG_TRUST_CASTS]

INTERFACE = 'interface'

IMPLIES = 'implies'
FORALL = 'forall'
SUM = 'sum'
RESULT = 'result'
STORAGE = 'storage'
OLD = 'old'
PUBLIC_OLD = 'public_old'
ISSUED = 'issued'
SENT = 'sent'
RECEIVED = 'received'
ACCESSIBLE = 'accessible'
INDEPENDENT = 'independent'
REORDER_INDEPENDENT = 'reorder_independent'
assert (EVENT == 'event')                # EVENT = 'event'
assert (SELFDESTRUCT == 'selfdestruct')  # SELFDESTRUCT = 'selfdestruct'
assert (IMPLEMENTS == 'implements')      # IMPLEMENTS = 'implements'
LOCKED = 'locked'
REVERT = 'revert'
PREVIOUS = 'previous'
LOOP_ARRAY = 'loop_array'
LOOP_ITERATION = 'loop_iteration'

OVERFLOW = 'overflow'
OUT_OF_GAS = 'out_of_gas'
FAILED = 'failed'

SUCCESS = 'success'
SUCCESS_IF_NOT = 'if_not'
SUCCESS_OVERFLOW = 'overflow'
SUCCESS_OUT_OF_GAS = 'out_of_gas'
SUCCESS_SENDER_FAILED = 'sender_failed'
SUCCESS_CONDITIONS = [SUCCESS_OVERFLOW, SUCCESS_OUT_OF_GAS, SUCCESS_SENDER_FAILED]

WEI = 'wei'

ALLOCATED = 'allocated'
OFFERED = 'offered'

TRUSTED = 'trusted'
TRUSTED_BY = 'by'

REALLOCATE = 'reallocate'
REALLOCATE_TO = 'to'
REALLOCATE_ACTING_FOR = 'acting_for'

FOREACH = 'foreach'

OFFER = 'offer'
OFFER_TO = 'to'
OFFER_ACTING_FOR = 'acting_for'
OFFER_TIMES = 'times'

REVOKE = 'revoke'
REVOKE_TO = 'to'
REVOKE_ACTING_FOR = 'acting_for'

EXCHANGE = 'exchange'
EXCHANGE_TIMES = 'times'

CREATE = 'create'
CREATE_TO = 'to'
CREATE_ACTING_FOR = 'acting_for'

DESTROY = 'destroy'
DESTROY_ACTING_FOR = 'acting_for'

TRUST = 'trust'
TRUST_ACTING_FOR = 'acting_for'

CREATOR = 'creator'

GHOST_STATEMENTS = [REALLOCATE, FOREACH, OFFER, REVOKE, EXCHANGE, CREATE, DESTROY, TRUST]
QUANTIFIED_GHOST_STATEMENTS = [OFFER, REVOKE, CREATE, DESTROY, TRUST]
ALLOCATION_FUNCTIONS = [ALLOCATED, OFFERED, TRUSTED, *GHOST_STATEMENTS]

NOT_ALLOWED_BUT_IN_LOOP_INVARIANTS = [PREVIOUS, LOOP_ARRAY, LOOP_ITERATION]

NOT_ALLOWED_IN_SPEC = [ASSERT_MODIFIABLE, CLEAR, SEND, RAW_CALL, RAW_LOG, CREATE_FORWARDER_TO]
<<<<<<< HEAD
NOT_ALLOWED_IN_INVARIANT = [*NOT_ALLOWED_IN_SPEC, SUCCESS, OVERFLOW, OUT_OF_GAS, FAILED, RESULT, ISSUED, BLOCKHASH,
                            INDEPENDENT, REORDER_INDEPENDENT, EVENT, PUBLIC_OLD,  *NOT_ALLOWED_BUT_IN_LOOP_INVARIANTS]
NOT_ALLOWED_IN_LOOP_INVARIANT = [*NOT_ALLOWED_IN_SPEC, ACCESSIBLE, SUCCESS, OVERFLOW, OUT_OF_GAS, FAILED, RESULT,
                                 ACCESSIBLE, INDEPENDENT, REORDER_INDEPENDENT]
NOT_ALLOWED_IN_CHECK = [*NOT_ALLOWED_IN_SPEC, INDEPENDENT, ACCESSIBLE, RESULT, PUBLIC_OLD,
                        *NOT_ALLOWED_BUT_IN_LOOP_INVARIANTS]
NOT_ALLOWED_IN_POSTCONDITION = [*NOT_ALLOWED_IN_SPEC, ACCESSIBLE, *NOT_ALLOWED_BUT_IN_LOOP_INVARIANTS]
NOT_ALLOWED_IN_PRECONDITION = [*NOT_ALLOWED_IN_SPEC, ACCESSIBLE, SUCCESS, OVERFLOW, OUT_OF_GAS, FAILED, RESULT,
                               ACCESSIBLE, OLD, INDEPENDENT, REORDER_INDEPENDENT, *NOT_ALLOWED_BUT_IN_LOOP_INVARIANTS]
NOT_ALLOWED_IN_TRANSITIVE_POSTCONDITION = [*NOT_ALLOWED_IN_SPEC, SUCCESS, OVERFLOW, OUT_OF_GAS, FAILED, RESULT,
                                           INDEPENDENT, REORDER_INDEPENDENT, EVENT, ACCESSIBLE, PUBLIC_OLD,
                                           *NOT_ALLOWED_BUT_IN_LOOP_INVARIANTS]
NOT_ALLOWED_IN_GHOST_CODE = [*NOT_ALLOWED_IN_SPEC, SUCCESS, OVERFLOW, OUT_OF_GAS, FAILED, RESULT, INDEPENDENT,
                             REORDER_INDEPENDENT, ACCESSIBLE, PUBLIC_OLD, SELFDESTRUCT,
                             *NOT_ALLOWED_BUT_IN_LOOP_INVARIANTS]
NOT_ALLOWED_IN_GHOST_FUNCTION = [*NOT_ALLOWED_IN_SPEC, SUCCESS, OVERFLOW, OUT_OF_GAS, FAILED, RESULT, STORAGE, OLD,
                                 PUBLIC_OLD, ISSUED, BLOCKHASH, LOCKED, SENT, RECEIVED, ACCESSIBLE, INDEPENDENT,
                                 REORDER_INDEPENDENT, SELFDESTRUCT, *NOT_ALLOWED_BUT_IN_LOOP_INVARIANTS]
NOT_ALLOWED_IN_GHOST_STATEMENT = [*NOT_ALLOWED_IN_SPEC, SUCCESS, OVERFLOW, OUT_OF_GAS, FAILED, RESULT, ACCESSIBLE,
                                  INDEPENDENT, REORDER_INDEPENDENT, PUBLIC_OLD, SELFDESTRUCT,
                                  *NOT_ALLOWED_BUT_IN_LOOP_INVARIANTS]
=======
NOT_ALLOWED_IN_INVARIANT = [*NOT_ALLOWED_IN_SPEC, ISSUED, BLOCKHASH, INDEPENDENT,
                            REORDER_INDEPENDENT, EVENT, PUBLIC_OLD,  *NOT_ALLOWED_BUT_IN_LOOP_INVARIANTS]
NOT_ALLOWED_IN_LOOP_INVARIANT = [*NOT_ALLOWED_IN_SPEC, ACCESSIBLE, ACCESSIBLE, INDEPENDENT, REORDER_INDEPENDENT]
NOT_ALLOWED_IN_CHECK = [*NOT_ALLOWED_IN_SPEC, INDEPENDENT, ACCESSIBLE, PUBLIC_OLD, *NOT_ALLOWED_BUT_IN_LOOP_INVARIANTS]
NOT_ALLOWED_IN_POSTCONDITION = [*NOT_ALLOWED_IN_SPEC, ACCESSIBLE, *NOT_ALLOWED_BUT_IN_LOOP_INVARIANTS]
NOT_ALLOWED_IN_PRECONDITION = [*NOT_ALLOWED_IN_SPEC, ACCESSIBLE, SUCCESS, RESULT, REVERT, ACCESSIBLE, OLD,
                               INDEPENDENT, REORDER_INDEPENDENT, *NOT_ALLOWED_BUT_IN_LOOP_INVARIANTS]
NOT_ALLOWED_IN_TRANSITIVE_POSTCONDITION = [*NOT_ALLOWED_IN_SPEC, INDEPENDENT, REORDER_INDEPENDENT,
                                           EVENT, ACCESSIBLE, PUBLIC_OLD, *NOT_ALLOWED_BUT_IN_LOOP_INVARIANTS]
NOT_ALLOWED_IN_GHOST_CODE = [*NOT_ALLOWED_IN_SPEC, SUCCESS, RESULT, INDEPENDENT, REORDER_INDEPENDENT, ACCESSIBLE,
                             PUBLIC_OLD, SELFDESTRUCT, *NOT_ALLOWED_BUT_IN_LOOP_INVARIANTS]
NOT_ALLOWED_IN_GHOST_FUNCTION = [*NOT_ALLOWED_IN_SPEC, SUCCESS, RESULT, STORAGE, OLD, PUBLIC_OLD, ISSUED, BLOCKHASH,
                                 LOCKED, SENT, RECEIVED, ACCESSIBLE, INDEPENDENT, REORDER_INDEPENDENT, SELFDESTRUCT,
                                 *NOT_ALLOWED_BUT_IN_LOOP_INVARIANTS]
NOT_ALLOWED_IN_GHOST_STATEMENT = [*NOT_ALLOWED_IN_SPEC, SUCCESS, RESULT, ACCESSIBLE, INDEPENDENT, REORDER_INDEPENDENT,
                                  PUBLIC_OLD, SELFDESTRUCT, *NOT_ALLOWED_BUT_IN_LOOP_INVARIANTS]
>>>>>>> c9caa68f

# Heuristics
WITHDRAW = 'withdraw'<|MERGE_RESOLUTION|>--- conflicted
+++ resolved
@@ -243,17 +243,15 @@
 NOT_ALLOWED_BUT_IN_LOOP_INVARIANTS = [PREVIOUS, LOOP_ARRAY, LOOP_ITERATION]
 
 NOT_ALLOWED_IN_SPEC = [ASSERT_MODIFIABLE, CLEAR, SEND, RAW_CALL, RAW_LOG, CREATE_FORWARDER_TO]
-<<<<<<< HEAD
-NOT_ALLOWED_IN_INVARIANT = [*NOT_ALLOWED_IN_SPEC, SUCCESS, OVERFLOW, OUT_OF_GAS, FAILED, RESULT, ISSUED, BLOCKHASH,
+NOT_ALLOWED_IN_INVARIANT = [*NOT_ALLOWED_IN_SPEC, OVERFLOW, OUT_OF_GAS, FAILED, ISSUED, BLOCKHASH,
                             INDEPENDENT, REORDER_INDEPENDENT, EVENT, PUBLIC_OLD,  *NOT_ALLOWED_BUT_IN_LOOP_INVARIANTS]
-NOT_ALLOWED_IN_LOOP_INVARIANT = [*NOT_ALLOWED_IN_SPEC, ACCESSIBLE, SUCCESS, OVERFLOW, OUT_OF_GAS, FAILED, RESULT,
+NOT_ALLOWED_IN_LOOP_INVARIANT = [*NOT_ALLOWED_IN_SPEC, ACCESSIBLE, OVERFLOW, OUT_OF_GAS, FAILED,
                                  ACCESSIBLE, INDEPENDENT, REORDER_INDEPENDENT]
-NOT_ALLOWED_IN_CHECK = [*NOT_ALLOWED_IN_SPEC, INDEPENDENT, ACCESSIBLE, RESULT, PUBLIC_OLD,
-                        *NOT_ALLOWED_BUT_IN_LOOP_INVARIANTS]
+NOT_ALLOWED_IN_CHECK = [*NOT_ALLOWED_IN_SPEC, INDEPENDENT, ACCESSIBLE, PUBLIC_OLD, *NOT_ALLOWED_BUT_IN_LOOP_INVARIANTS]
 NOT_ALLOWED_IN_POSTCONDITION = [*NOT_ALLOWED_IN_SPEC, ACCESSIBLE, *NOT_ALLOWED_BUT_IN_LOOP_INVARIANTS]
 NOT_ALLOWED_IN_PRECONDITION = [*NOT_ALLOWED_IN_SPEC, ACCESSIBLE, SUCCESS, OVERFLOW, OUT_OF_GAS, FAILED, RESULT,
                                ACCESSIBLE, OLD, INDEPENDENT, REORDER_INDEPENDENT, *NOT_ALLOWED_BUT_IN_LOOP_INVARIANTS]
-NOT_ALLOWED_IN_TRANSITIVE_POSTCONDITION = [*NOT_ALLOWED_IN_SPEC, SUCCESS, OVERFLOW, OUT_OF_GAS, FAILED, RESULT,
+NOT_ALLOWED_IN_TRANSITIVE_POSTCONDITION = [*NOT_ALLOWED_IN_SPEC, OVERFLOW, OUT_OF_GAS, FAILED,
                                            INDEPENDENT, REORDER_INDEPENDENT, EVENT, ACCESSIBLE, PUBLIC_OLD,
                                            *NOT_ALLOWED_BUT_IN_LOOP_INVARIANTS]
 NOT_ALLOWED_IN_GHOST_CODE = [*NOT_ALLOWED_IN_SPEC, SUCCESS, OVERFLOW, OUT_OF_GAS, FAILED, RESULT, INDEPENDENT,
@@ -265,24 +263,6 @@
 NOT_ALLOWED_IN_GHOST_STATEMENT = [*NOT_ALLOWED_IN_SPEC, SUCCESS, OVERFLOW, OUT_OF_GAS, FAILED, RESULT, ACCESSIBLE,
                                   INDEPENDENT, REORDER_INDEPENDENT, PUBLIC_OLD, SELFDESTRUCT,
                                   *NOT_ALLOWED_BUT_IN_LOOP_INVARIANTS]
-=======
-NOT_ALLOWED_IN_INVARIANT = [*NOT_ALLOWED_IN_SPEC, ISSUED, BLOCKHASH, INDEPENDENT,
-                            REORDER_INDEPENDENT, EVENT, PUBLIC_OLD,  *NOT_ALLOWED_BUT_IN_LOOP_INVARIANTS]
-NOT_ALLOWED_IN_LOOP_INVARIANT = [*NOT_ALLOWED_IN_SPEC, ACCESSIBLE, ACCESSIBLE, INDEPENDENT, REORDER_INDEPENDENT]
-NOT_ALLOWED_IN_CHECK = [*NOT_ALLOWED_IN_SPEC, INDEPENDENT, ACCESSIBLE, PUBLIC_OLD, *NOT_ALLOWED_BUT_IN_LOOP_INVARIANTS]
-NOT_ALLOWED_IN_POSTCONDITION = [*NOT_ALLOWED_IN_SPEC, ACCESSIBLE, *NOT_ALLOWED_BUT_IN_LOOP_INVARIANTS]
-NOT_ALLOWED_IN_PRECONDITION = [*NOT_ALLOWED_IN_SPEC, ACCESSIBLE, SUCCESS, RESULT, REVERT, ACCESSIBLE, OLD,
-                               INDEPENDENT, REORDER_INDEPENDENT, *NOT_ALLOWED_BUT_IN_LOOP_INVARIANTS]
-NOT_ALLOWED_IN_TRANSITIVE_POSTCONDITION = [*NOT_ALLOWED_IN_SPEC, INDEPENDENT, REORDER_INDEPENDENT,
-                                           EVENT, ACCESSIBLE, PUBLIC_OLD, *NOT_ALLOWED_BUT_IN_LOOP_INVARIANTS]
-NOT_ALLOWED_IN_GHOST_CODE = [*NOT_ALLOWED_IN_SPEC, SUCCESS, RESULT, INDEPENDENT, REORDER_INDEPENDENT, ACCESSIBLE,
-                             PUBLIC_OLD, SELFDESTRUCT, *NOT_ALLOWED_BUT_IN_LOOP_INVARIANTS]
-NOT_ALLOWED_IN_GHOST_FUNCTION = [*NOT_ALLOWED_IN_SPEC, SUCCESS, RESULT, STORAGE, OLD, PUBLIC_OLD, ISSUED, BLOCKHASH,
-                                 LOCKED, SENT, RECEIVED, ACCESSIBLE, INDEPENDENT, REORDER_INDEPENDENT, SELFDESTRUCT,
-                                 *NOT_ALLOWED_BUT_IN_LOOP_INVARIANTS]
-NOT_ALLOWED_IN_GHOST_STATEMENT = [*NOT_ALLOWED_IN_SPEC, SUCCESS, RESULT, ACCESSIBLE, INDEPENDENT, REORDER_INDEPENDENT,
-                                  PUBLIC_OLD, SELFDESTRUCT, *NOT_ALLOWED_BUT_IN_LOOP_INVARIANTS]
->>>>>>> c9caa68f
 
 # Heuristics
 WITHDRAW = 'withdraw'