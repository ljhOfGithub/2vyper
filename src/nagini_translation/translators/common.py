"""
This Source Code Form is subject to the terms of the Mozilla Public
License, v. 2.0. If a copy of the MPL was not distributed with this
file, You can obtain one at http://mozilla.org/MPL/2.0/.
"""

import ast

from abc import ABCMeta
from nagini_translation.lib.constants import (
    ARBITRARY_BOOL_FUNC,
    ASSERTING_FUNC,
    COMBINE_NAME_FUNC,
    INT_TYPE,
    IS_DEFINED_FUNC,
    MAIN_METHOD_NAME,
    MAY_SET_PRED,
    NAME_DOMAIN,
    PRIMITIVE_BOOL_TYPE,
    PRIMITIVE_INT_TYPE,
    SINGLE_NAME,
    UNION_TYPE,
)
from nagini_translation.lib.context import Context
from nagini_translation.lib.errors import rules
from nagini_translation.lib.program_nodes import (
<<<<<<< HEAD
    chain_cond_exp,
=======
    OptionalType,
>>>>>>> 53ac337a
    PythonClass,
    PythonField,
    PythonIOOperation,
    PythonMethod,
    PythonModule,
    PythonNode,
    PythonType,
    PythonVar,
<<<<<<< HEAD
    toposort_classes,
=======
>>>>>>> 53ac337a
    UnionType,
)
from nagini_translation.lib.resolver import get_target as do_get_target
from nagini_translation.lib.typedefs import (
    Expr,
    FuncApp,
    Info,
    Position,
    Stmt,
    StmtsAndExpr,
)
from nagini_translation.lib.util import (
    get_surrounding_try_blocks,
    InvalidProgramException,
    UnsupportedException
)
from nagini_translation.translators.abstract import AbstractTranslator
from typing import List, Tuple, Union


class CommonTranslator(AbstractTranslator, metaclass=ABCMeta):
    """
    Abstract class which all specialized translators extend. Provides some
    functionality which is needed by many or all specialized translators.
    """

    def translate_generic(self, node: ast.AST, ctx: Context) -> None:
        """
        Visitor that is used if no other visitor is implemented.
        Simply raises an exception.
        """
        raise UnsupportedException(node)

    def translate_block(self, stmtlist: List['silver.ast.Stmt'],
                        position: 'silver.ast.Position',
                        info: 'silver.ast.Info') -> Stmt:
        """
        Wraps a (Python) list of (Viper) statements into a Viper block
        """
        body = []
        for stmt in stmtlist:
            body.append(stmt)
        return self.viper.Seqn(body, position, info)

    def convert_to_type(self, e: Expr, target_type, ctx: Context,
                        node: ast.AST = None) -> Expr:
        """
        Converts expression ``e`` to the Viper type ``target_type`` if said
        type is Ref, Bool or Int.
        """
        result = e
        if target_type == self.viper.Ref:
            result = self.to_ref(e, ctx)
        elif target_type == self.viper.Bool:
            result = self.to_bool(e, ctx, node)
        elif target_type == self.viper.Int:
            result = self.to_int(e, ctx)
        return result

    def _is_pure(self, e: Expr) -> bool:
        e = self.unwrap(e)
        if isinstance(e, (self.viper.ast.And, self.viper.ast.Or)):
            return self._is_pure(e.left()) and self._is_pure(e.right())
        return e.isPure()

    def to_ref(self, e: Expr, ctx: Context) -> Expr:
        """
        Converts the given expression to an expression of the Silver type Ref
        if it isn't already, either by boxing a primitive or undoing a
        previous unboxing operation.
        """
        # Avoid wrapping non-pure expressions (leads to errors within Silver's
        # Consistency object)
        if not self._is_pure(e):
            return e
        result = e
        if e.typ() == self.viper.Int:
            if (isinstance(e, self.viper.ast.FuncApp) and
                    e.funcname() == 'int___unbox__'):
                result = e.args().head()
            else:
                prim_int = ctx.module.global_module.classes[PRIMITIVE_INT_TYPE]
                result = self.get_function_call(prim_int, '__box__',
                                                [result], [None], None, ctx,
                                                position=e.pos())
        elif e.typ() == self.viper.Bool:
            if (isinstance(e, self.viper.ast.FuncApp) and
                    e.funcname() == 'bool___unbox__'):
                result = e.args().head()
            else:
                prim_bool = ctx.module.global_module.classes[PRIMITIVE_BOOL_TYPE]
                result = self.get_function_call(prim_bool, '__box__',
                                                [result], [None], None, ctx,
                                                position=e.pos())
        return result

    def to_bool(self, e: Expr, ctx: Context, node: ast.AST = None) -> Expr:
        """
        Converts the given expression to an expression of the Silver type Bool
        if it isn't already, either by calling __bool__ on an object and
        possibly unboxing the result, or by undoing a previous boxing operation.
        """
        # Avoid wrapping non-pure expressions (leads to errors within Silver's
        # Consistency object)
        if not self._is_pure(e):
            return e
        if e.typ() == self.viper.Bool:
            return e
        if e.typ() != self.viper.Ref:
            e = self.to_ref(e, ctx)
        if (isinstance(e, self.viper.ast.FuncApp) and
                e.funcname() == '__prim__bool___box__'):
            return e.args().head()
        result = e
        call_bool = True
        if node:
            node_type = self.get_type(node, ctx)
            if node_type.name == 'bool':
                call_bool = False
            if call_bool:
                result = self.get_function_call(node_type, '__bool__',
                                                [result], [None], node, ctx,
                                                position=e.pos())
        if result.typ() != self.viper.Bool:
            bool_type = ctx.module.global_module.classes['bool']
            result = self.get_function_call(bool_type, '__unbox__',
                                            [result], [None], node, ctx,
                                            position=e.pos())
        return result

    def to_int(self, e: Expr, ctx: Context) -> Expr:
        """
        Converts the given expression to an expression of the Silver type Int
        if it isn't already, either by unboxing a reference or undoing a
        previous boxing operation.
        """
        # Avoid wrapping non-pure expressions (leads to errors within Silver's
        # Consistency object)
        if not self._is_pure(e):
            return e
        if e.typ() == self.viper.Int:
            return e
        if e.typ() != self.viper.Ref:
            e = self.to_ref(e, ctx)
        if (isinstance(e, self.viper.ast.FuncApp) and
                    e.funcname() == '__prim__int___box__'):
            return e.args().head()
        result = e
        int_type = ctx.module.global_module.classes[INT_TYPE]
        result = self.get_function_call(int_type, '__unbox__',
                                        [result], [None], None, ctx,
                                        position=e.pos())
        return result

    def unwrap(self, e: Expr) -> Expr:
        if isinstance(e, self.viper.ast.FuncApp):
            if (e.funcname().endswith('__box__') or
                    e.funcname().endswith('__unbox__')):
                return e.args().head()
        return e

    def to_position(
            self, node: ast.AST, ctx: Context, error_string: str=None,
            rules: rules.Rules=None) -> 'silver.ast.Position':
        """
        Extracts the position from a node, assigns an ID to the node and stores
        the node and the position in the context for it.
        """
        return self.viper.to_position(node, ctx.position, error_string, rules,
                                      ctx.module.file)

    def no_position(self, ctx: Context, error_string: str=None,
            rules: rules.Rules=None) -> 'silver.ast.Position':
        return self.to_position(None, ctx, error_string, rules)

    def to_info(self, comments: List[str], ctx: Context) -> 'silver.ast.Info':
        """
        Wraps the given comments into an Info object.
        If ctx.info is set to override the given info, returns that.
        """
        if ctx.info is not None:
            return ctx.info
        if comments:
            return self.viper.SimpleInfo(comments)
        else:
            return self.viper.NoInfo

    def no_info(self, ctx: Context) -> 'silver.ast.Info':
        return self.to_info([], ctx)

    def normalize_type(self, typ: PythonType, ctx: Context) -> PythonType:
        """
        Normalizes a type, i.e., returns the actual NoneType if it's None,
        otherwise just returns the type.
        """
        if typ is None:
            return ctx.module.global_module.classes['NoneType']
        return typ

    def is_local_variable(self, var: PythonVar, ctx: Context) -> bool:
        """
        Assuming we are currently inside an impure method, checks if the given variable is
        a local variable in the Python program (i.e. not a parameter, not a variable that
        is quantified over).
        """
        if not ctx.actual_function:
            return False
        if var.name in ctx.actual_function.args:
            return False
        return var in ctx.actual_function.locals.values()

    def get_may_set_predicate(self, rec: Expr, field: PythonField, ctx: Context,
                              pos: Position = None) -> Expr:
        """
        Creates predicate instances representing the permissions to create the given
        field on the given receiver object.
        """
        if not pos:
            pos = self.no_position(ctx)
        info = self.no_info(ctx)
        full_perm = self.viper.FullPerm(pos, info)
        id = self.viper.IntLit(self._get_string_value(field.sil_name), pos, info)
        pred = self.viper.PredicateAccess([rec, id], MAY_SET_PRED, pos, info)
        pred_acc = self.viper.PredicateAccessPredicate(pred, full_perm, pos, info)
        return pred_acc

    def check_var_defined(self, target: PythonVar, position: Position,
                        info: Info) -> Expr:
        id = self.viper.IntLit(self._get_string_value(target.sil_name), position, info)
        id_param_decl = self.viper.LocalVarDecl('id', self.viper.Int, position, info)
        is_defined = self.viper.FuncApp(IS_DEFINED_FUNC, [id], position, info,
                                        self.viper.Bool, [id_param_decl])
        return is_defined

    def set_var_defined(self, target: PythonVar, position: Position,
                        info: Info) -> Stmt:
        """
        Returns an inhale which assumes that the given local variable is now defined.
        """
        is_defined = self.check_var_defined(target, position, info)
        return self.viper.Inhale(is_defined, position, info)

    def set_global_defined(self, declaration: PythonNode, module: PythonModule,
                           node: ast.AST, ctx: Context) -> Stmt:
        """
        Returns a statement that sets the name of the given declaration to be defined
        in the given module.
        """
        pos = self.to_position(node, ctx)
        info = self.no_info(ctx)
        module_set = module.names_var[1]
        decl_id = self.viper.IntLit(self._get_string_value(declaration.name), pos,
                                    info)
        return self._set_global_defined(decl_id, module_set, pos, info)

    def _set_global_defined(self, decl_int: Expr, module_var: Expr, pos: Position,
                            info: Info) -> Stmt:
        """
        Returns a statement that sets the name of represented by the integer decl_int to
        be defined in the given set of names.
        """
        if decl_int.typ() == self.viper.Int:
            decl_int = self.viper.DomainFuncApp(SINGLE_NAME, [decl_int], self.name_type(),
                                                pos, info, NAME_DOMAIN)
        new_set = self.viper.ExplicitSet([decl_int], pos, info)
        union = self.viper.AnySetUnion(module_var, new_set, pos, info)
        return self.viper.LocalVarAssign(module_var, union, pos, info)

    def name_type(self) -> 'silver.ast.DomainType':
        """
        The Silver type of global names, for which one can check if they are defined or
        not.
        """
        return self.viper.DomainType(NAME_DOMAIN, {}, [])

    def _is_defined(self, name: Expr, module: Expr, pos: Position, info: Info) -> Expr:
        """
        Returns an expression that is true iff the name represented by the given
        expression is defined in the module represented by the other expression.
        """
        name_type = self.viper.DomainType(NAME_DOMAIN, {}, [])
        if name.typ() == self.viper.Int:
            boxed_name = self.viper.DomainFuncApp(SINGLE_NAME, [name], name_type, pos,
                                                  info, NAME_DOMAIN)
        else:
            boxed_name = name
        return self.viper.AnySetContains(boxed_name, module, pos, info)

    def _combine_names(self, prefix: Expr, name: Expr, pos: Position, info: Info) -> Expr:
        """
        Returns an expression that combines the prefix-name and the name to a new name
        that represents 'prefix.name'.
        """
        name_type = self.viper.DomainType(NAME_DOMAIN, {}, [])
        if name.typ() == self.viper.Int:
            boxed_name = self.viper.DomainFuncApp(SINGLE_NAME, [name], name_type, pos,
                                                  info, NAME_DOMAIN)
        else:
            boxed_name = name
        if prefix.typ() == self.viper.Int:
            boxed_prefix = self.viper.DomainFuncApp(SINGLE_NAME, [prefix], name_type, pos,
                                                    info, NAME_DOMAIN)
        else:
            boxed_prefix = prefix
        return self.viper.DomainFuncApp(COMBINE_NAME_FUNC, [boxed_prefix, boxed_name],
                                        name_type, pos, info, NAME_DOMAIN)

    def extract_identifiers(self, ref: ast.AST, pos: Position,
                            info: Info) -> List[Expr]:
        """
        Returns a list containing all names contained by the given reference.
        """
        res = []
        if isinstance(ref, ast.Subscript):
            if isinstance(ref.value, ast.Name) and ref.value.id in ('Optional', 'Union'):
                if not isinstance(ref.slice.value, ast.Tuple):
                    return self.extract_identifiers(ref.slice.value, pos, info)
                for e in ref.slice.value.elts:
                    res.extend(self.extract_identifiers(e, pos, info))
                return res

        decl_id = None
        for name in reversed(self._get_name_parts(ref)):
            current = self.viper.IntLit(self._get_string_value(name), pos,
                                        info)
            if decl_id is None:
                decl_id = current
            else:
                decl_id = self._combine_names(current, decl_id, pos, info)
        if decl_id:
            return [decl_id]
        return []

    def _get_global_definedness_conditions(self, declaration: PythonNode,
                                           module: PythonModule, ref_node: ast.AST,
                                           ctx: Context) -> Tuple[Expr, Expr]:
        """
        Returns two boolean expressions that represent 1) if the name of the given
        declaration is defined in the given module, and 2) if all dependencies of the
        given declaration are currently defined.
        """
        msg = 'Name "' + declaration.name + '" is defined'
        pos = self.to_position(ref_node, ctx, error_string=msg)
        info = self.no_info(ctx)
        module_set = module.names_var[1]
        decl_ids = self.extract_identifiers(ref_node, pos, info)
        contains = self.viper.TrueLit(pos, info)
        for decl_id in decl_ids:
            contains = self.viper.And(contains, self._is_defined(decl_id, module_set, pos,
                                                                 info), pos, info)
        deps = set()
        if isinstance(declaration, (PythonMethod, PythonClass)):
            called = declaration
            if isinstance(called, PythonClass):
                called = called.get_method('__init__')
            if called:
                called.add_all_call_deps(deps)
        msg = 'all dependencies of "' + declaration.name + '" are defined'
        pos = self.to_position(ref_node, ctx, error_string=msg)
        deps_defined = self.viper.TrueLit(pos, info)
        for ref, decl, mod, *conds in deps:
            module_set = mod.names_var[1]
            decl_ids = self.extract_identifiers(ref, pos, info)
            for decl_id in decl_ids:
                contains_dep = self._is_defined(decl_id, module_set, pos, info)
                for cond in conds:
                    # Iterate over conditions (PythonNodes); the dependency must be
                    # defined if all such PythonNodes are currently defined in their
                    # respective modules.
                    module_set = cond.module.names_var[1]
                    decl_id = self.viper.IntLit(self._get_string_value(cond.name), pos,
                                                info)
                    cond_contains = self._is_defined(decl_id, module_set, pos, info)
                    contains_dep = self.viper.Implies(cond_contains, contains_dep, pos,
                                                      info)
                deps_defined = self.viper.And(deps_defined, contains_dep, pos, info)

        return contains, deps_defined

    def _get_name_parts(self, node: ast.AST) -> List[str]:
        """
        Converts an AST node representing some kind of reference to a list of strings.
        """
        while isinstance(node, ast.Subscript):
            node = node.value
        if isinstance(node, ast.Name):
            return [node.id]
        if isinstance(node, ast.Attribute):
            pref = self._get_name_parts(node.value)
            return pref + [node.attr]
        if isinstance(node, ast.Str):
            return []
        return [node.name]

    def assert_global_defined(self, declaration: PythonNode, module: PythonModule,
                              ref_node: ast.AST, ctx: Context,
                              call_deps=True) -> List[Stmt]:
        """
        Creates assertions that check that the given declaration and all its dependencies
        are currently defined in the given module.
        """
        info = self.no_info(ctx)
        name, deps = self._get_global_definedness_conditions(declaration, module,
                                                             ref_node, ctx)
        msg = 'Name "' + declaration.name + '" is defined'
        pos = self.to_position(ref_node, ctx, error_string=msg)
        assert_name = self.viper.Assert(name, pos, info)
        if not call_deps:
            return [assert_name]
        msg = 'all dependencies of "' + declaration.name + '" are defined'
        pos = self.to_position(ref_node, ctx, error_string=msg)
        assert_deps = self.viper.Assert(deps, pos, info)
        return [assert_name, assert_deps]

    def wrap_global_defined_check(self, val: Expr, declaration: PythonNode,
                                  module: PythonModule, ref_node: ast.AST,
                                  ctx: Context) -> Expr:
        """
        Wraps the given expression into a new expression that checks that the given
        declaration and all its dependencies are currently defined in the given module.
        """
        info = self.no_info(ctx)
        msg = 'Name "' + declaration.name + '" is defined'
        pos = self.to_position(ref_node, ctx, error_string=msg,
                               rules=rules.GLOBAL_NAME_NOT_DEFINED)
        msg = 'all dependencies of "' + declaration.name + '" are defined'
        deps_pos = self.to_position(ref_node, ctx, error_string=msg,
                                    rules=rules.DEPENDENCIES_NOT_DEFINED)
        name, deps = self._get_global_definedness_conditions(declaration, module,
                                                             ref_node, ctx)
        assertion_param_decl = self.viper.LocalVarDecl('ass',
                                                       self.viper.Bool, pos,
                                                       info)
        var_param_decl = self.viper.LocalVarDecl('val', self.viper.Ref, pos, info)
        deps_func = self.viper.FuncApp(ASSERTING_FUNC, [val, deps], deps_pos, info,
                                       self.viper.Ref, [var_param_decl,
                                                        assertion_param_decl])
        name_func = self.viper.FuncApp(ASSERTING_FUNC, [deps_func, name], pos, info,
                                       self.viper.Ref, [var_param_decl,
                                                        assertion_param_decl])
        return name_func

    def is_main_method(self, ctx: Context) -> bool:
        """
        Checks if we are currently translating the 'main method', i.e., the global
        statements of the program.
        """
        if not ctx.current_function:
            return False
        return ctx.current_function.name == MAIN_METHOD_NAME

    def get_tuple_type_arg(self, arg: Expr, arg_type: PythonType, node: ast.AST,
                           ctx: Context) -> Expr:
        """
        Creates an expression of type PyType that represents the type of 'arg',
        to be handed to the constructor function for tuples. This is different
        than what's used elsewhere. For, e.g., Optional[NoneType, A, C], this
        will return
        arg == null ? NoneType : issubtype(typeof(arg), A) ? A : C
        """
        position = self.no_position(ctx)
        info = self.no_info(ctx)
        if arg_type.name == UNION_TYPE:
            first_arg = self.normalize_type(arg_type.type_args[0], ctx)
            result = self.type_factory.translate_type_literal(first_arg,
                                                              position, ctx)
            for option in arg_type.type_args[1:]:
                option = self.normalize_type(option, ctx)
                check = self.type_check(arg, option, position, ctx, False)
                type_lit = self.type_factory.translate_type_literal(option,
                                                                    position,
                                                                    ctx)
                result = self.viper.CondExp(check, type_lit, result, position,
                                            info)
            return result
        arg_type = self.normalize_type(arg_type, ctx)
        type_lit = self.type_factory.translate_type_literal(arg_type,
                                                            position, ctx)
        return type_lit

    def get_func_or_method_call(self, receiver: PythonType, func_name: str,
                                args: List[Expr], arg_types: List[Expr],
                                node: ast.AST, ctx: Context) -> StmtsAndExpr:
        if receiver.get_function(func_name):
            call = self.get_function_call(receiver, func_name, args, arg_types, node, ctx)
            return [], call
        method = receiver.get_method(func_name)
        if method:
            assert method.type
            target_var = ctx.actual_function.create_variable('target', method.type,
                                                             self.translator)
            val = target_var.ref(node, ctx)
            call = self.get_method_call(receiver, func_name, args, arg_types, [val], node,
                                        ctx)
            return call, val
        return None, None

<<<<<<< HEAD
    def _get_function_call(self, receiver: PythonType,
=======
    def get_quantifier_lhs(self, receiver, arg, node, ctx, position):
        position = position if position else self.to_position(node, ctx)
        info = self.no_info(ctx)
        if (not isinstance(receiver, UnionType) or isinstance(receiver, OptionalType)):
            if receiver.name == 'dict':
                set_ref = self.viper.SetType(self.viper.Ref)
                field = self.viper.Field('dict_acc', set_ref, position, info)
                res = self.viper.FieldAccess(arg, field, position, info)
                return res
            if receiver.name == 'set':
                set_ref = self.viper.SetType(self.viper.Ref)
                field = self.viper.Field('set_acc', set_ref, position, info)
                res = self.viper.FieldAccess(arg, field, position, info)
                return res
        return self.get_sequence(receiver, arg, None, node, ctx, position)

    def get_sequence(self, receiver: PythonType, arg: Expr, arg_type: PythonType,
                     node: ast.AST, ctx: Context,
                     position: Position = None) -> Expr:
        position = position if position else self.to_position(node, ctx)
        info = self.no_info(ctx)
        if (not isinstance(receiver, UnionType) or isinstance(receiver, OptionalType)):
            if receiver.name == 'list':
                seq_ref = self.viper.SeqType(self.viper.Ref)
                field = self.viper.Field('list_acc', seq_ref, position, info)
                res = self.viper.FieldAccess(arg, field, position, info)
                return res
        return self.get_function_call(receiver, '__sil_seq__', [arg], [arg_type],
                                      node, ctx, position)

    def get_function_call(self, receiver: PythonType,
>>>>>>> 53ac337a
                          func_name: str, args: List[Expr],
                          arg_types: List[PythonType], node: ast.AST,
                          ctx: Context,
                          position: Position = None) -> FuncApp:
        """
        Creates a function application of the function called func_name, with
        the given receiver and arguments. Boxes arguments if necessary, and
        unboxed the result if needed as well. This method only handles receivers
        of non-union types.
        """
        if receiver:
            target_cls = receiver
            func = target_cls.get_function(func_name)
        else:
            for container in ctx.module.get_included_modules():
                if func_name in container.functions:
                    func = container.functions[func_name]
                    break
        if not func:
            if receiver and target_cls.get_method(func_name):
                msg = 'Called method is expected to be pure: ' + func_name
                raise UnsupportedException(node, msg)
            raise InvalidProgramException(node, 'unknown.function.called')
        formal_args = []
        actual_args = []
        assert len(args) == len(func.get_args())
        for arg, param, type in zip(args, func.get_args(), arg_types):
            formal_args.append(param.decl)
            if param.type.name == '__prim__bool':
                actual_arg = self.to_bool(arg, ctx)
            elif param.type.name == '__prim__int':
                actual_arg = self.to_int(arg, ctx)
            else:
                actual_arg = self.to_ref(arg, ctx)
            actual_args.append(actual_arg)
        type = self.translate_type(func.type, ctx)
        sil_name = func.sil_name

        actual_position = position if position else self.to_position(node, ctx)
        call = self.viper.FuncApp(sil_name, actual_args,
                                  actual_position,
                                  self.no_info(ctx), type, formal_args)
        return call

    def get_function_call(self, receiver: PythonType,
                          func_name: str, args: List[Expr],
                          arg_types: List[PythonType], node: ast.AST,
                          ctx: Context,
                          position: Position = None) -> FuncApp:
        """
        Creates a function application of the function called func_name, with
        the given receiver and arguments. Boxes arguments if necessary, and
        unboxed the result if needed as well. When the receiver is of union
        type, a function call application is created for each type in the
        union with its respective guard.
        """
        if receiver and type(receiver) is UnionType:
            position = self.to_position(node, ctx) if position is None else position
            guarded_functions = []
            for cls in toposort_classes(receiver.get_types() - {None}):

                # Create guard checking if receiver is an instance of this type
                guard = self.type_check(args[0], cls, position, ctx)

                # Translate the function call on this particular receiver type
                function = self._get_function_call(cls, func_name, args,
                                                   arg_types, node, ctx,
                                                   position)

                # Stores guard and translated function call as tuple in a list
                guarded_functions.append((guard, function))

            # Chain list of guard and function call tuples in an if-then-else
            # expression
            return chain_cond_exp(guarded_functions, self.viper, position,
                                  self.no_info(ctx), ctx)
        else:
            # Pass-through
            return self._get_function_call(receiver, func_name, args,
                                           arg_types, node, ctx, position)

    def get_method_call(self, receiver: PythonType,
                        func_name: str, args: List[Expr],
                        arg_types: List[PythonType],
                        targets: List['silver.ast.LocalVarRef'],
                        node: ast.AST,
                        ctx: Context) -> List[Stmt]:
        """
        Creates a method call to the methoc called func_name, with
        the given receiver and arguments. Boxes arguments if necessary.
        """
        if receiver:
            target_cls = receiver
            func = target_cls.get_method(func_name)
        else:
            func = ctx.module.methods[func_name]
        if not func:
            raise InvalidProgramException(node, 'unknown.method.called')
        actual_args = []
        for arg, param, type in zip(args, func.get_args(), arg_types):
            if param.type.name == PRIMITIVE_BOOL_TYPE:
                actual_arg = self.to_bool(arg, ctx)
            elif param.type.name == '__prim__int':
                actual_arg = self.to_int(arg, ctx)
            else:
                actual_arg = self.to_ref(arg, ctx)
            actual_args.append(actual_arg)
        sil_name = func.sil_name
        call = self.create_method_call_node(
            ctx, sil_name, actual_args, targets, self.to_position(node, ctx),
            self.no_info(ctx), target_method=func, target_node=node)
        return call

    def get_error_var(self, stmt: ast.AST,
                      ctx: Context) -> 'silver.ast.LocalVarRef':
        """
        Returns the error variable of the try-block protecting stmt, otherwise
        the error return variable of the surrounding function, otherwise
        creates a new local variable of type Exception.
        """
        tries = get_surrounding_try_blocks(ctx.actual_function.try_blocks,
                                           stmt)
        if tries:
            err_var = tries[0].get_error_var(self.translator)
            if err_var.sil_name in ctx.var_aliases:
                err_var = ctx.var_aliases[err_var.sil_name]
            return err_var.ref()
        if ctx.actual_function.declared_exceptions:
            return ctx.error_var.ref()
        else:
            new_var = ctx.current_function.create_variable('error',
                ctx.module.global_module.classes['Exception'], self.translator)
            return new_var.ref()

    def var_type_check(self, name: str, type: PythonType,
                       position: 'silver.ast.Position',
                       ctx: Context, inhale_exhale: bool=True) -> Expr:
        """
        Creates an expression checking if the var with the given name
        is of the given type.
        """
        if name in ctx.var_aliases:
            obj_var = ctx.var_aliases[name].ref()
        else:
            obj_var = self.viper.LocalVar(name, self.viper.Ref,
                                          self.no_position(ctx),
                                          self.no_info(ctx))
        return self.type_check(obj_var, type, position, ctx,
                               inhale_exhale=inhale_exhale)

    def create_predicate_access(self, pred_name: str, args: List, perm: Expr,
                                node: ast.AST, ctx: Context) -> Expr:
        """
        Creates a predicate access for the predicate with the given name,
        with the given args and permission.
        """
        pred_acc = self.viper.PredicateAccess(args, pred_name,
                                              self.to_position(node, ctx),
                                              self.no_info(ctx))
        if ctx.perm_factor:
            pos = self.to_position(node, ctx)
            info = self.no_info(ctx)
            perm = self.viper.PermMul(perm, ctx.perm_factor, pos, info)
        pred_acc_pred = self.viper.PredicateAccessPredicate(pred_acc, perm,
            self.to_position(node, ctx), self.no_info(ctx))
        return pred_acc_pred

    def add_handlers_for_inlines(self, ctx: Context) -> List[Stmt]:
        stmts = []
        old_var_valiases = ctx.var_aliases
        old_lbl_aliases = ctx.label_aliases
        for (added_method, var_aliases, lbl_aliases) in ctx.added_handlers:
            ctx.var_aliases = var_aliases
            ctx.label_aliases = lbl_aliases
            ctx.inlined_calls.append(added_method)
            for block in added_method.try_blocks:
                for handler in block.handlers:
                    stmts += self.translate_handler(handler, ctx)
                if block.else_block:
                    stmts += self.translate_handler(block.else_block, ctx)
                if block.finally_block:
                    stmts += self.translate_finally(block, ctx)
            ctx.inlined_calls.remove(added_method)
        ctx.added_handlers = []
        ctx.var_aliases = old_var_valiases
        ctx.label_aliases = old_lbl_aliases
        return stmts

    def _get_string_value(self, string: str) -> int:
        """
        Computes an integer value that uniquely represents the given string.
        """
        result = 0
        for (index, char) in enumerate(string):
            result += pow(256, index) * ord(char)
        return result

    def is_valid_super_call(self, node: ast.Call, container) -> bool:
        """
        Checks if a super() call is valid:
        It must either have no arguments, or otherwise the
        first arg must be a class, the second a reference to self.
        """
        if not node.args:
            return True
        elif len(node.args) == 2:
            target = do_get_target(node.args[0],
                                   container.module.get_included_modules(),
                                   container)
            return (isinstance(target, PythonClass) and
                    isinstance(node.args[1], ast.Name) and
                    (node.args[1].id == next(iter(container.args))))
        else:
            return False

    def get_target(self, node: ast.AST, ctx: Context) -> PythonModule:
        container = ctx.actual_function if ctx.actual_function else ctx.module
        containers = [ctx]
        if ctx.current_class:
            containers.append(ctx.current_class)
        if isinstance(container, (PythonMethod, PythonIOOperation)):
            containers.append(container)
            containers.extend(container.module.get_included_modules())
        else:
            # Assume module
            containers.extend(container.get_included_modules(()))
        result = do_get_target(node, containers, container)
        return result

    def get_fresh_int_lit(self, ctx: Context) -> Expr:
        """
        Returns an integer literal with a fresh value.
        """
        return self.viper.IntLit(ctx.get_fresh_int(), self.no_position(ctx),
                                 self.no_info(ctx))

    def get_unknown_bool(self, ctx: Context) -> Expr:
        """
        Returns an arbitrary but fixed boolean value.
        """
        pos = self.no_position(ctx)
        info = self.no_info(ctx)
        fresh_int = self.get_fresh_int_lit(ctx)
        param = self.viper.LocalVarDecl('i', self.viper.Int, pos, info)
        return self.viper.FuncApp(ARBITRARY_BOOL_FUNC, [fresh_int], pos, info,
                                  self.viper.Bool, [param])<|MERGE_RESOLUTION|>--- conflicted
+++ resolved
@@ -24,11 +24,8 @@
 from nagini_translation.lib.context import Context
 from nagini_translation.lib.errors import rules
 from nagini_translation.lib.program_nodes import (
-<<<<<<< HEAD
     chain_cond_exp,
-=======
     OptionalType,
->>>>>>> 53ac337a
     PythonClass,
     PythonField,
     PythonIOOperation,
@@ -37,10 +34,7 @@
     PythonNode,
     PythonType,
     PythonVar,
-<<<<<<< HEAD
     toposort_classes,
-=======
->>>>>>> 53ac337a
     UnionType,
 )
 from nagini_translation.lib.resolver import get_target as do_get_target
@@ -538,9 +532,6 @@
             return call, val
         return None, None
 
-<<<<<<< HEAD
-    def _get_function_call(self, receiver: PythonType,
-=======
     def get_quantifier_lhs(self, receiver, arg, node, ctx, position):
         position = position if position else self.to_position(node, ctx)
         info = self.no_info(ctx)
@@ -572,7 +563,6 @@
                                       node, ctx, position)
 
     def get_function_call(self, receiver: PythonType,
->>>>>>> 53ac337a
                           func_name: str, args: List[Expr],
                           arg_types: List[PythonType], node: ast.AST,
                           ctx: Context,
@@ -617,43 +607,6 @@
                                   self.no_info(ctx), type, formal_args)
         return call
 
-    def get_function_call(self, receiver: PythonType,
-                          func_name: str, args: List[Expr],
-                          arg_types: List[PythonType], node: ast.AST,
-                          ctx: Context,
-                          position: Position = None) -> FuncApp:
-        """
-        Creates a function application of the function called func_name, with
-        the given receiver and arguments. Boxes arguments if necessary, and
-        unboxed the result if needed as well. When the receiver is of union
-        type, a function call application is created for each type in the
-        union with its respective guard.
-        """
-        if receiver and type(receiver) is UnionType:
-            position = self.to_position(node, ctx) if position is None else position
-            guarded_functions = []
-            for cls in toposort_classes(receiver.get_types() - {None}):
-
-                # Create guard checking if receiver is an instance of this type
-                guard = self.type_check(args[0], cls, position, ctx)
-
-                # Translate the function call on this particular receiver type
-                function = self._get_function_call(cls, func_name, args,
-                                                   arg_types, node, ctx,
-                                                   position)
-
-                # Stores guard and translated function call as tuple in a list
-                guarded_functions.append((guard, function))
-
-            # Chain list of guard and function call tuples in an if-then-else
-            # expression
-            return chain_cond_exp(guarded_functions, self.viper, position,
-                                  self.no_info(ctx), ctx)
-        else:
-            # Pass-through
-            return self._get_function_call(receiver, func_name, args,
-                                           arg_types, node, ctx, position)
-
     def get_method_call(self, receiver: PythonType,
                         func_name: str, args: List[Expr],
                         arg_types: List[PythonType],
