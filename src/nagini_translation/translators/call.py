--- conflicted
+++ resolved
@@ -330,13 +330,8 @@
             stmts.append(self.viper.FieldAssign(content_field, havoc_var.ref(), position,
                                                 info))
             arg_type = self.get_type(node.args[0], ctx)
-<<<<<<< HEAD
-            arg_seq = self.get_sequence(arg_type, contents, None, node, ctx)
-            res_seq = self.get_sequence(set_type, result_var, None, node, ctx)
-=======
             arg_seq = self.get_sequence(arg_type, contents, None, node, ctx, position)
             res_seq = self.get_sequence(set_type, result_var, None, node, ctx, position)
->>>>>>> 7d9cf7a0
             seq_equal = self.viper.EqCmp(arg_seq, res_seq, position, info)
             stmts.append(self.viper.Inhale(seq_equal, position, info))
         return stmts, result_var
