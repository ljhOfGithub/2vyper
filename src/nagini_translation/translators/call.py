"""
This Source Code Form is subject to the terms of the Mozilla Public
License, v. 2.0. If a copy of the MPL was not distributed with this
file, You can obtain one at http://mozilla.org/MPL/2.0/.
"""

import ast
import copy
<<<<<<< HEAD

=======
>>>>>>> 411e5db3
from collections import OrderedDict
from typing import Dict, List, Tuple, Union

from nagini_contracts.contracts import (
    CONTRACT_FUNCS,
    CONTRACT_WRAPPER_FUNCS
)
from nagini_contracts.io_contracts import IO_CONTRACT_FUNCS
from nagini_contracts.obligations import OBLIGATION_CONTRACT_FUNCS
from nagini_translation.lib import silver_nodes as sil
from nagini_translation.lib.constants import (
    BUILTIN_PREDICATES,
    BUILTINS,
    DICT_TYPE,
    END_LABEL,
    ERROR_NAME,
    GET_ARG_FUNC,
    GET_METHOD_FUNC,
    GET_OLD_FUNC,
<<<<<<< HEAD
=======
    INT_TYPE,
>>>>>>> 411e5db3
    JOINABLE_FUNC,
    LIST_TYPE,
    METHOD_ID_DOMAIN,
    OBJECT_TYPE,
<<<<<<< HEAD
=======
    PRIMITIVE_INT_TYPE,
    PRIMITIVES,
>>>>>>> 411e5db3
    RANGE_TYPE,
    RESULT_NAME,
    SET_TYPE,
    STRING_TYPE,
    THREAD_DOMAIN,
    THREAD_POST_PRED,
    THREAD_START_PRED,
    TUPLE_TYPE,
)
from nagini_translation.lib.errors import rules
from nagini_translation.lib.program_nodes import (
    chain_cond_exp,
    GenericType,
    MethodType,
    OptionalType,
    PythonClass,
    PythonIOOperation,
    PythonMethod,
    PythonModule,
    PythonType,
    PythonVar,
    UnionType,
    toposort_classes,
    chain_if_stmts,
    SilverType,
)
from nagini_translation.lib.typedefs import (
    Expr,
    FuncApp,
    Position,
    Stmt,
    StmtsAndExpr,
)
from nagini_translation.lib.util import (
    get_body_indices,
    get_func_name,
    InvalidProgramException,
    OldExpressionCollector,
<<<<<<< HEAD
    OldExpressionNormalizer,
=======
    OldExpressionTransformer,
>>>>>>> 411e5db3
    pprint,
    UnsupportedException,
)
from nagini_translation.translators.abstract import Context
from nagini_translation.translators.common import CommonTranslator


class CallTranslator(CommonTranslator):


    def _translate_isinstance(self, node: ast.Call,
                              ctx: Context) -> StmtsAndExpr:
        assert len(node.args) == 2
        target = self.get_target(node.args[1], ctx)
        assert isinstance(target, (PythonType, PythonVar))
        stmt, obj = self.translate_expr(node.args[0], ctx)
        pos = self.to_position(node, ctx)
        if isinstance(target, PythonType):
            check = self.type_check(obj, target, pos, ctx, inhale_exhale=False)
        else:
            check = self.type_factory.dynamic_type_check(obj, target.ref(), pos,
                                                         ctx)
        return stmt, check

    def _translate_type_func(self, node: ast.Call,
                             ctx: Context) -> StmtsAndExpr:
        assert len(node.args) == 1
        stmt, obj = self.translate_expr(node.args[0], ctx)
        pos = self.to_position(node, ctx)
        result = self.type_factory.typeof(obj, ctx)
        return stmt, result

    def _translate_cast_func(self, node: ast.Call,
                             ctx: Context) -> StmtsAndExpr:
        stmt, object_arg = self.translate_expr(node.args[1], ctx)
        cast_type = self.get_type(node, ctx)
        arg_pos = self.to_position(node.args[0], ctx)
        type_arg = self.type_factory.translate_type_literal(cast_type,
                                                            arg_pos, ctx)
        object_class = ctx.module.global_module.classes['object']
        result = self.get_function_call(object_class, '__cast__',
                                        [type_arg, object_arg], [None, None],
                                        node, ctx)
        return stmt, result

    def _translate_len(self, node: ast.Call, ctx: Context) -> StmtsAndExpr:
        assert len(node.args) == 1
        stmt, target = self.translate_expr(node.args[0], ctx)
        arg_type = self.get_type(node.args[0], ctx).try_box()
        len_stmt, len_val = self.get_func_or_method_call(arg_type, '__len__', [target],
                                                         [None], node, ctx)
        return stmt + len_stmt, len_val

    def _translate_str(self, node: ast.Call, ctx: Context) -> StmtsAndExpr:
        assert len(node.args) == 1
        stmt, target = self.translate_expr(node.args[0], ctx)
        arg_type = self.get_type(node.args[0], ctx)
        str_stmt, str_val = self.get_func_or_method_call(arg_type, '__str__', [target],
                                                         [None], node, ctx)
        return stmt + str_stmt, str_val

    def _translate_bool(self, node: ast.Call, ctx: Context) -> StmtsAndExpr:
        assert len(node.args) == 1
        stmt, target = self.translate_expr(node.args[0], ctx)
        arg_type = self.get_type(node.args[0], ctx)
        bool_stmt, bool_val = self.get_func_or_method_call(arg_type, '__bool__', [target],
                                                           [None], node, ctx)
        return stmt + bool_stmt, bool_val

    def _translate_super(self, node: ast.Call, ctx: Context) -> StmtsAndExpr:
        """
        This will only be called if super() is called in some place that is not the
        receiver of a method call. Who knows what happens when you interact with that;
        we do not support it.
        """
        raise InvalidProgramException(node, 'invalid.super.call')

    def translate_adt_cons(self, cons: PythonClass, args: List[FuncApp],
                           pos: Position, ctx: Context) -> Expr:
        """
        Constructs ADTs via a sequence of constructor calls and
        boxing/unboxing calls.
        """
        info = self.no_info(ctx)
        adt_type = self.viper.DomainType(cons.adt_domain_name, {}, [])

        # If expected argument type is the ADT type (another constructor call),
        # unbox translated argument
        for index, (arg_type, translated_arg) in enumerate(zip(cons.fields.values(),
                                                               args)):
            if arg_type.type == cons.adt_def:
                unbox_func = self.viper.FuncApp(cons.fresh('unbox_' +
                                                cons.adt_domain_name),
                                                [translated_arg], pos,
                                                info, adt_type)
                args[index] = unbox_func
            else:
                if arg_type.type.name in PRIMITIVES:
                    v_type = self.translate_type(arg_type.type, ctx)
                    args[index] = self.to_type(translated_arg, v_type, ctx)

        # Translate constructor call
        cons_call = self.viper.DomainFuncApp(cons.fresh(cons.adt_prefix +
                                             cons.name), args, adt_type,
                                             pos, info, cons.adt_domain_name)

        # Box translated constructor
        box_func = self.viper.FuncApp(cons.fresh('box_' + cons.adt_domain_name),
                                      [cons_call], pos, info, self.viper.Ref)

        return box_func

    def _is_lock_subtype(self, cls: PythonClass) -> bool:
        if cls is None:
            return False
        if cls.name == 'Lock':
            return cls
        return self._is_lock_subtype(cls.superclass)

    def _is_lock_subtype(self, cls: PythonClass) -> bool:
        if cls is None:
            return False
        if cls.name == 'Lock':
            return cls
        return self._is_lock_subtype(cls.superclass)

    def translate_constructor_call(self, target_class: PythonClass,
            node: ast.Call, args: List, arg_stmts: List,
            ctx: Context) -> StmtsAndExpr:
        """
        Translates a call to the constructor of target_class with args, where
        node is the call node and arg_stmts are statements related to argument
        evaluation.
        """
        assert all(args), "Some args are None: {}".format(args)
        pos = self.to_position(node, ctx)

        if target_class.is_adt:
            return arg_stmts, self.translate_adt_cons(target_class, args, pos, ctx)

        res_var = ctx.current_function.create_variable(target_class.name +
                                                       '_res',
                                                       target_class,
                                                       self.translator)
        result_type = self.get_type(node, ctx)
<<<<<<< HEAD
        pos = self.to_position(node, ctx)
=======
>>>>>>> 411e5db3
        info = self.no_info(ctx)

        # Temporarily bind the type variables of the constructed class to
        # the concrete type arguments.
        old_bound_type_vars = ctx.bound_type_vars
        ctx.bound_type_vars = old_bound_type_vars.copy()
        current_type = result_type
        while current_type:
            if isinstance(current_type, GenericType):
                vars_args = zip(current_type.python_class.type_vars.items(),
                                current_type.type_args)
                for (name, var), arg in vars_args:
                    literal = self.type_factory.translate_type_literal(arg, pos,
                                                                       ctx)
                    key = (var.target_type.name, name)
                    ctx.bound_type_vars[key] = literal
            current_type = current_type.superclass

        fields = list(target_class.all_fields)
        may_set_inhales = [self.viper.Inhale(self.get_may_set_predicate(res_var.ref(),
                                                                        f, ctx),
                                             pos, self.no_info(ctx))
                           for f in fields]

        ctx.bound_type_vars = old_bound_type_vars
        new = self.viper.NewStmt(res_var.ref(), [], self.no_position(ctx),
                                 self.no_info(ctx))

        result_has_type = self.type_factory.type_check(res_var.ref(), result_type, pos,
                                                       ctx, concrete=True)
        defined_check = []
        if target_class.module is not target_class.module.global_module:
            # Mark the current function as depending on the called class. If we're in
            # a global context, assert that the called class and its dependencies are
            # defined.
            func_node = node.func if isinstance(node, ast.Call) else node
            self._add_dependencies(func_node, target_class, ctx)
            if self.is_main_method(ctx):
                defined_check = self.assert_global_defined(target_class, ctx.module,
                                                           node.func, ctx)

        # Inhale the type information about the newly created object
        # so that it's already present when calling __init__.
        type_inhale = self.viper.Inhale(result_has_type, pos,
                                        self.no_info(ctx))
        args = [res_var.ref()] + args
        stmts = [new, type_inhale] + may_set_inhales

        if self._is_lock_subtype(target_class):
<<<<<<< HEAD
            lock_class = self._is_lock_subtype(target_class)
            locked_obj = self.get_function_call(lock_class, 'get_locked', [res_var.ref()],
                                                [None], node, ctx, pos)
            arg_is_locked = self.viper.EqCmp(locked_obj, args[1], pos, info)
            stmts.append(self.viper.Inhale(arg_is_locked, pos, info))
            invariant_pred = lock_class.get_predicate('invariant')
            full_perm = self.viper.FullPerm(pos, info)
            pred_acc = self.viper.PredicateAccess([res_var.ref()],
                                                  invariant_pred.sil_name, pos, info)
            acc_pred = self.viper.PredicateAccessPredicate(pred_acc, full_perm, pos, info)
            stmts.append(self.viper.Fold(acc_pred, pos, info))
=======
            # For locks, fold the invariant predicate before actually calling the
            # constructor (which requires the predicate in its precondition).
            lock_pos = self.to_position(node, ctx, rules=rules.LOCK_RELEASE_INVARIANT)
            lock_class = self._is_lock_subtype(target_class)
            locked_obj = self.get_function_call(lock_class, 'get_locked', [res_var.ref()],
                                                [None], node, ctx, lock_pos)
            arg_is_locked = self.viper.EqCmp(locked_obj, args[1], lock_pos, info)
            stmts.append(self.viper.Inhale(arg_is_locked, lock_pos, info))
            invariant_pred = lock_class.get_predicate('invariant')
            full_perm = self.viper.FullPerm(lock_pos, info)
            pred_acc = self.viper.PredicateAccess([res_var.ref()],
                                                  invariant_pred.sil_name, lock_pos, info)
            acc_pred = self.viper.PredicateAccessPredicate(pred_acc, full_perm,
                                                           lock_pos, info)
            stmts.append(self.viper.Fold(acc_pred, lock_pos, info))
>>>>>>> 411e5db3

        target = target_class.get_method('__init__')
        if target:
            target_class = target.cls
            targets = []
            if target.declared_exceptions:
                error_var = self.get_error_var(node, ctx)
                targets.append(error_var)
            method_name = target_class.get_method('__init__').sil_name
            init = self.create_method_call_node(
                ctx, method_name, args, targets, self.to_position(node, ctx),
                self.no_info(ctx), target_method=target, target_node=node)
            stmts.extend(init)
            if target.declared_exceptions:
                catchers = self.create_exception_catchers(error_var,
                    ctx.actual_function.try_blocks, node, ctx)
                stmts = stmts + catchers
        return arg_stmts + defined_check + stmts, res_var.ref()

    def _translate_list(self, node: ast.Call, ctx: Context) -> StmtsAndExpr:
        contents = None
        stmts = []
        if node.args:
            assert len(node.args) == 1
            arg_stmt, arg_val = self.translate_expr(node.args[0], ctx)
            stmts.extend(arg_stmt)
            contents = arg_val
        list_class = ctx.module.global_module.classes[LIST_TYPE]
        res_var = ctx.current_function.create_variable('list',
                                                       list_class, self.translator)
        targets = [res_var.ref()]
        constr_call = self.get_method_call(list_class, '__init__', [],
                                           [], targets, node, ctx)
        stmts.extend(constr_call)
        # Inhale the type of the newly created set (including type arguments)
        set_type = self.get_type(node, ctx)
        if (node._parent and isinstance(node._parent, ast.Assign) and
                    len(node._parent.targets) == 1):
            set_type = self.get_type(node._parent.targets[0], ctx)
        position = self.to_position(node, ctx)
        info = self.no_info(ctx)
        result_var = res_var.ref(node, ctx)
        stmts.append(self.viper.Inhale(self.type_check(result_var,
                                                       set_type, position, ctx),
                                       position, self.no_info(ctx)))
        if contents:
            sil_ref_seq = self.viper.SeqType(self.viper.Ref)
            ref_seq = SilverType(sil_ref_seq, ctx.module)
            havoc_var = ctx.actual_function.create_variable('havoc_seq', ref_seq,
                                                            self.translator)
            seq_field = self.viper.Field('list_acc', sil_ref_seq, position, info)
            content_field = self.viper.FieldAccess(result_var, seq_field, position, info)
            stmts.append(self.viper.FieldAssign(content_field, havoc_var.ref(), position,
                                                info))
            arg_type = self.get_type(node.args[0], ctx)
            arg_seq = self.get_sequence(arg_type, contents, None, node, ctx, position)
            res_seq = self.get_sequence(set_type, result_var, None, node, ctx, position)
            seq_equal = self.viper.EqCmp(arg_seq, res_seq, position, info)
            stmts.append(self.viper.Inhale(seq_equal, position, info))
        return stmts, result_var

    def _translate_set(self, node: ast.Call, ctx: Context) -> StmtsAndExpr:
        contents = None
        stmts = []
        if node.args:
            assert len(node.args) == 1
            arg_stmt, arg_val = self.translate_expr(node.args[0], ctx)
            stmts.extend(arg_stmt)
            contents = arg_val
        set_class = ctx.module.global_module.classes[SET_TYPE]
        res_var = ctx.current_function.create_variable('set',
            set_class, self.translator)
        targets = [res_var.ref()]
        constr_call = self.get_method_call(set_class, '__init__', [],
                                           [], targets, node, ctx)
        stmts.extend(constr_call)
        # Inhale the type of the newly created set (including type arguments)
        set_type = self.get_type(node, ctx)
        if (node._parent and isinstance(node._parent, ast.Assign) and
                len(node._parent.targets) == 1):
            set_type = self.get_type(node._parent.targets[0], ctx)
        position = self.to_position(node, ctx)
        info = self.no_info(ctx)
        result_var = res_var.ref(node, ctx)
        stmts.append(self.viper.Inhale(self.type_check(result_var,
                                                       set_type, position, ctx),
                                       position, self.no_info(ctx)))
        if contents:
            sil_ref_set = self.viper.SetType(self.viper.Ref)
            ref_set = SilverType(sil_ref_set, ctx.module)
            havoc_var = ctx.actual_function.create_variable('havoc_set', ref_set,
                                                            self.translator)
            set_field = self.viper.Field('set_acc', sil_ref_set, position, info)
            content_field = self.viper.FieldAccess(result_var, set_field, position, info)
            stmts.append(self.viper.FieldAssign(content_field, havoc_var.ref(), position,
                                                info))
            arg_type = self.get_type(node.args[0], ctx)
            quant_var_name = ctx.actual_function.get_fresh_name('item')
            quant_var = self.viper.LocalVar(quant_var_name, self.viper.Ref, position,
                                            info)
            quant_var_decl = self.viper.LocalVarDecl(quant_var_name, self.viper.Ref,
                                                     position, info)
            arg_contains = self.get_function_call(arg_type, '__contains__',
                                                  [contents, quant_var], [None, None],
                                                  node, ctx)
            res_contains = self.get_function_call(set_type, '__contains__',
                                                  [result_var, quant_var], [None, None],
                                                  node, ctx)
            contain_equal = self.viper.EqCmp(arg_contains, res_contains, position, info)
            trigger = self.viper.Trigger([res_contains], position, info)
            quantifier = self.viper.Forall([quant_var_decl], [trigger], contain_equal,
                                           position, info)
            stmts.append(self.viper.Inhale(quantifier, position, info))
        return stmts, result_var

    def _translate_range(self, node: ast.Call, ctx: Context) -> StmtsAndExpr:
        if len(node.args) != 2:
            msg = 'range() is currently only supported with two args.'
            raise UnsupportedException(node, msg)
        range_class = ctx.module.global_module.classes[RANGE_TYPE]
        start_stmt, start = self.translate_expr(node.args[0], ctx,
                                                self.viper.Int)
        end_stmt, end = self.translate_expr(node.args[1], ctx, self.viper.Int)
        # Add unique integer to make new instance different from other ranges.
        args = [start, end, self.get_fresh_int_lit(ctx)]
        arg_types = [None, None, None]
        call = self.get_function_call(range_class, '__create__', args,
                                      arg_types, node, ctx)
        return start_stmt + end_stmt, call

    def _translate_enumerate(self, node: ast.Call, ctx: Context) -> StmtsAndExpr:
        """
        Translate a call to enumerate(iterable) to a creation of a new list-object,
        an inhale about its type, and an inhale defining the contents of the new
        list.
        """
        if len(node.args) != 1:
            msg = 'enumerate() is currently only supported with one args.'
            raise UnsupportedException(node, msg)
        pos = self.to_position(node, ctx, rules=rules.INHALE_TO_CALL)
        info = self.no_info(ctx)
        result_type = self.get_type(node, ctx)
        arg_type = self.get_type(node.args[0], ctx)
        arg_stmt, arg = self.translate_expr(node.args[0], ctx)
        arg_contents = self.get_sequence(arg_type, arg, None, node.args[0], ctx)
        new_list = ctx.actual_function.create_variable('enumerate_res', result_type,
                                                       self.translator)
        sil_ref_seq = self.viper.SeqType(self.viper.Ref)
        seq_field = self.viper.Field('list_acc', sil_ref_seq, pos, info)
        new_stmt = self.viper.NewStmt(new_list.ref(), [seq_field], pos, info)
        seq_ref = self.viper.FieldAccess(new_list.ref(), seq_field, pos, info)
        prim_int_type = ctx.module.global_module.classes[PRIMITIVE_INT_TYPE]
        int_type = ctx.module.global_module.classes[INT_TYPE]
        list_type_info = self.type_check(new_list.ref(), result_type, pos, ctx)
        list_len_info = self.viper.EqCmp(self.viper.SeqLength(seq_ref, pos, info),
                                         self.viper.SeqLength(arg_contents, pos, info),
                                         pos, info)
        type_inhale = self.viper.Inhale(self.viper.And(list_type_info, list_len_info,
                                                       pos, info),
                                        pos, info)
        i_var = ctx.actual_function.create_variable('i', prim_int_type, self.translator,
                                                    False)
        orig_seq_i = self.viper.SeqIndex(arg_contents, i_var.ref(), pos, info)
        content_type = result_type.type_args[0].type_args[1]
        content_has_type = self.type_check(orig_seq_i, content_type, pos, ctx, False)
        tuple_for_i = self.create_tuple([i_var.ref(), orig_seq_i],
                                        [int_type, content_type], node, ctx)
        new_list_i = self.viper.SeqIndex(seq_ref, i_var.ref(), pos, info)
        equal_content = self.viper.EqCmp(new_list_i, tuple_for_i, pos, info)
        i_positive = self.viper.GeCmp(i_var.ref(), self.viper.IntLit(0, pos, info), pos,
                                      info)
        i_lt_len = self.viper.LtCmp(i_var.ref(), self.viper.SeqLength(seq_ref, pos, info),
                                    pos, info)
        i_in_bounds = self.viper.And(i_positive, i_lt_len, pos, info)
        content_info = self.viper.And(content_has_type, equal_content, pos, info)
        body = self.viper.Implies(i_in_bounds, content_info, pos, info)
        trigger = self.viper.Trigger([new_list_i], pos, info)
        contents_info = self.viper.Forall([i_var.decl], [trigger], body, pos, info)
        contents_inhale = self.viper.Inhale(contents_info, pos, info)
        return arg_stmt + [new_stmt, type_inhale, contents_inhale], new_list.ref(node,
                                                                                 ctx)

    def _translate_builtin_func(self, node: ast.Call,
                                ctx: Context) -> StmtsAndExpr:
        """
        Translates a call to a builtin function like len() or isinstance()
        """
        func_name = get_func_name(node)
        if func_name == 'isinstance':
            return self._translate_isinstance(node, ctx)
        elif func_name == 'super':
            return self._translate_super(node, ctx)
        elif func_name == 'len':
            return self._translate_len(node, ctx)
        elif func_name == 'str':
            return self._translate_str(node, ctx)
        elif func_name == 'bool':
            return self._translate_bool(node, ctx)
        elif func_name == 'set':
            return self._translate_set(node, ctx)
        elif func_name == 'list':
            return self._translate_list(node, ctx)
        elif func_name == 'range':
            return self._translate_range(node, ctx)
        elif func_name == 'enumerate':
            return self._translate_enumerate(node, ctx)
        elif func_name == 'type':
            return self._translate_type_func(node, ctx)
        elif func_name == 'cast':
            return self._translate_cast_func(node, ctx)
        else:
            raise UnsupportedException(node)

    def _translate_method_call(self, target: PythonMethod, args: List[Expr],
                               arg_stmts: List[Stmt],
                               position: 'silver.ast.Position', node: ast.AST,
                               ctx: Context) -> StmtsAndExpr:
        """
        Translates a call to an impure method, and performs any additional steps around
        it that might be necessary (e.g., folding/unfolding invariant predicates if the
        call is a lock release/acquire).
        """
        stmts = arg_stmts
        if target.name in ('acquire', 'release'):
            if (target.cls and target.cls.name == 'Lock' and
                        target.cls.module.type_prefix == 'nagini_contracts.lock'):
                # Store receiver for later use (contents of args list get changed by
                # subsequent call).
                receiver = args[0]
        call_stmt, res = self._only_translate_method_call(target, args, position, node,
                                                          ctx)
        if target.name in ('acquire', 'release'):
            if (target.cls and target.cls.name == 'Lock' and
                        target.cls.module.type_prefix == 'nagini_contracts.lock'):
                # Automatically fold/unfold the invariant predicate.
                target_name = target.cls.get_predicate('invariant').sil_name
                pos = self.to_position(node, ctx, rules=rules.LOCK_RELEASE_INVARIANT)
                info = self.no_info(ctx)
                pa = self.viper.PredicateAccess([receiver], target_name, pos, info)
                full_perm = self.viper.FullPerm(pos, info)
                pap = self.viper.PredicateAccessPredicate(pa, full_perm, pos, info)
                if target.name == 'acquire':
                    stmts.extend(call_stmt)
                    unfold = self.viper.Unfold(pap, pos, info)
                    stmts.append(unfold)
                else:
                    fold = self.viper.Fold(pap, pos, info)
                    stmts.append(fold)
                    stmts.extend(call_stmt)
        else:
            stmts.extend(call_stmt)
        return stmts, res

    def _only_translate_method_call(self, target: PythonMethod, args: List[Expr],
                                    position: 'silver.ast.Position', node: ast.AST,
                                    ctx: Context) -> StmtsAndExpr:
        """
        Translates a call to an impure method.
        """
        targets = []
        result_var = None
        if target.type is not None:
            result_var = ctx.current_function.create_variable(
                target.name + '_res', target.type, self.translator)
            targets.append(result_var.ref())
        if target.declared_exceptions:
            error_var = self.get_error_var(node, ctx)
            targets.append(error_var)
        defined_check = []
        if target.module is not target.module.global_module:
            # Mark the current function as depending on the called method. If we're in
            # a global context, assert that the called method and its dependencies are
            # defined.
            self._add_dependencies(node.func, target, ctx)
            if self.is_main_method(ctx) and not target.cls:
                defined_check = self.assert_global_defined(target, ctx.module, node.func,
                                                           ctx)
        call = self.create_method_call_node(
            ctx, target.sil_name, args, targets, position, self.no_info(ctx),
            target_method=target, target_node=node)
        if target.declared_exceptions:
            call = call + self.create_exception_catchers(error_var,
                ctx.actual_function.try_blocks, node, ctx)
        return (defined_check + call,
                result_var.ref() if result_var else None)

    def _add_dependencies(self, reference: ast.AST, target: PythonMethod,
                          ctx: Context) -> None:
        """
        Tracks that the current container (method or class) depends on the given target,
        referring to it via the given reference.
        """
        if ctx.current_function and not self.is_main_method(ctx):
            if ctx.current_function:
                current_container = ctx.current_function.call_deps
            else:
                current_container = ctx.current_class.definition_deps
            if (isinstance(target, PythonMethod) and target.cls and
                        target.method_type == MethodType.normal):
                for subclass in target.cls.all_subclasses:
                    current = subclass.get_method(target.name)
                    current_container.add((reference, current, ctx.module, subclass))
            else:
                current_container.add((reference, target, ctx.module))

    def _translate_function_call(self, target: PythonMethod, args: List[Expr],
                                 formal_args: List[Expr], arg_stmts: List[Stmt],
                                 position: 'silver.ast.Position', node: ast.AST,
                                 ctx: Context) -> StmtsAndExpr:
        """Translates a call to a pure method."""
        type = self.translate_type(target.type, ctx)
        call = self.viper.FuncApp(target.sil_name, args, position,
                                  self.no_info(ctx), type, formal_args)
        if target.module is not target.module.global_module:
            # Mark the current function as depending on the called function. If we're in
<<<<<<< HEAD
            # a global context, wrap the result into a check that the called function and
            # its dependencies are defined.
            self._add_dependencies(node.func, target, ctx)
            if not target.cls and self.is_main_method(ctx):
                call = self.wrap_global_defined_check(call, target, ctx.module, node.func,
                                                      ctx)
=======
            # a global context, wrap the result into a check that the called function and its
            # dependencies are defined.
            self._add_dependencies(node.func, target, ctx)
            if not target.cls and self.is_main_method(ctx):
                call = self.wrap_global_defined_check(call, target, ctx.module, node.func, ctx)
>>>>>>> 411e5db3
        return arg_stmts, call

    def _get_call_target(self, node: ast.Call,
                         ctx: Context) -> Union[PythonClass, PythonMethod]:
        """
        Returns the target of the given call; for constructor calls, the class
        whose constructor is called, for everything else the method.
        """
        target = self.get_target(node.func, ctx)
        if target:
            return target
        name = get_func_name(node)
        if name in ctx.module.classes:
            # Constructor call
            return ctx.module.classes[name]
        if isinstance(node.func, ast.Attribute):
            if isinstance(node.func.value, ast.Name):
                if node.func.value.id in ctx.module.classes:
                    # Statically bound call
                    target_class = ctx.module.classes[node.func.value.id]
                    return target_class.get_func_or_method(node.func.attr)
            if isinstance(node.func.value, ast.Call):
                if get_func_name(node.func.value) == 'super':
                    # Super call
                    target_class = self.get_target(node.func.value, ctx)
                    return target_class.get_func_or_method(node.func.attr)
            # Method called on an object
            receiver_class = self.get_type(node.func.value, ctx)
            # When receiver's type is union, a method call have multiple
            # targets, therefore None is returned in such cases
            if isinstance(receiver_class, UnionType):
                return None
            target = receiver_class.get_predicate(node.func.attr)
            if not target:
                target = receiver_class.get_func_or_method(node.func.attr)
            return target
        else:
            # Global function/method called
            receiver_class = None
            target = ctx.module.predicates.get(name)
            if not target:
                target = ctx.module.get_func_or_method(name)
            return target

    def _has_implicit_receiver_arg(self, node: ast.Call, ctx: Context) -> bool:
        """
        Checks if the given call node will have to have a receiver added to the
        arguments in the Silver encoding.
        """
        # Get target
        called_func = self.get_target(node.func, ctx)
        if isinstance(called_func, PythonClass):
            # constructor
            return True
        # If normal
        assert isinstance(called_func, PythonMethod)
        if (isinstance(node.func, ast.Attribute) and
                get_func_name(node.func.value) == 'super'):
            return True
        if called_func.method_type == MethodType.normal:
            if isinstance(node.func, ast.Attribute):
                called_name = get_func_name(node.func.value)
                if called_name in ('Result', 'TypedResult'):
                    return True
                rec_target = self.get_target(node.func.value, ctx)
                if isinstance(rec_target, PythonModule):
                    return False
                elif (isinstance(rec_target, PythonClass) and
                      not isinstance(node.func.value, ast.Call) and
                      not isinstance(node.func.value, ast.Str)):
                    return False
                else:
                    return True
            else:
                return False
        elif called_func.method_type == MethodType.class_method:
            return True
        else:
            return False

    def _translate_call_args(self, node: ast.Call,
                             ctx: Context) -> Tuple[List[Stmt], List[Expr],
                                              List[PythonType]]:
        target = self._get_call_target(node, ctx)
        if isinstance(target, PythonClass):
            constr = target.get_method('__init__')
            target = constr
        return self.translate_args(target, node.args, node.keywords, node, ctx)

    def translate_args(self, target: PythonMethod, arg_nodes: List,
                       keywords: List, node: ast.AST, ctx: Context,
                       implicit_receiver=None) -> Tuple[List[Stmt], List[Expr],
                                                        List[PythonType]]:
        """
        Returns the args and types of the given call. Named args are put into
        the correct position; for *args and **kwargs, tuples and dicts are
        created and all arguments not bound to any other parameter are put in
        there.
        """
        arg_stmts = []

        unpacked_args = []
        unpacked_arg_types = []

        for arg in arg_nodes:
            if isinstance(arg, ast.Starred):
                # If it's a starred expression, unpack all values separately
                # into unpacked_args.
                arg_stmt, arg_expr = self.translate_expr(arg.value, ctx)
                arg_type = self.get_type(arg.value, ctx)
                arg_stmts += arg_stmt

                if (isinstance(arg_type, GenericType) and
                            arg_type.name == TUPLE_TYPE):
                    if not arg_type.exact_length:
                        raise UnsupportedException(arg, 'Starred expression '
                                                        'with statically '
                                                        'unknown length.')
                    nargs = len(arg_type.type_args)
                    for i, type_arg in enumerate(arg_type.type_args):
                        index = self.viper.IntLit(i, self.no_position(ctx),
                                                  self.no_info(ctx))
                        item = self.get_function_call(arg_type, '__getitem__',
                                                      [arg_expr, index],
                                                      [None, None], arg, ctx)
                        unpacked_args.append(item)
                        unpacked_arg_types.append(type_arg)
                else:
                    raise UnsupportedException(arg, 'Starred expression which '
                                                    'is not a tuple.')
            else:
                arg_stmt, arg_expr = self.translate_expr(arg, ctx)
                arg_type = self.get_type(arg, ctx)
                arg_stmts += arg_stmt
                unpacked_args.append(arg_expr)
                unpacked_arg_types.append(arg_type)

        if not target:
            return arg_stmts, unpacked_args, unpacked_arg_types

        if implicit_receiver is None:
            implicit_receiver = self._has_implicit_receiver_arg(node, ctx)

        if target.interface:
<<<<<<< HEAD
=======
            # For interface functions defined directly in silver, missing arguments
            # are just set to null.
>>>>>>> 411e5db3
            if keywords:
                raise UnsupportedException(node, desc='Keyword arguments in call to '
                                                      'builtin function.')
            diff = target.nargs - len(unpacked_args)
            if diff < 0:
                raise UnsupportedException(node, 'Unsupported version of builtin '
                                                 'function.')
            if diff > 0:
                null = self.viper.NullLit(self.no_position(ctx), self.no_info(ctx))
                unpacked_args += [null] * diff
                unpacked_arg_types += [None] * diff
            return arg_stmts, unpacked_args, unpacked_arg_types

        nargs = target.nargs
        keys = list(target.args.keys())
        if implicit_receiver:
            nargs -= 1
            keys = keys[1:]
        args = unpacked_args[:nargs]
        arg_types = unpacked_arg_types[:nargs]

        var_args = unpacked_args[nargs:]
        var_arg_types = unpacked_arg_types[nargs:]

        no_missing = len(keys) - len(args)
        args += [False] * no_missing
        arg_types += [False] * no_missing

        kw_args = OrderedDict()

        # Named args
        for kw in keywords:
            if kw.arg in keys:
                index = keys.index(kw.arg)
                arg_stmt, arg_expr = self.translate_expr(kw.value, ctx)
                arg_type = self.get_type(kw.value, ctx)
                arg_stmts += arg_stmt
                args[index] = arg_expr
                arg_types[index] = arg_type
            else:
                if target.kw_arg:
                    kw_args[kw.arg] = kw.value

        # Default args
        for index, (arg, key) in enumerate(zip(args, keys)):
            if arg is False:
                # Not set yet, need default
                args[index] = target.args[key].default_expr
                assert args[index], '{} arg={}'.format(target.name, key)
                arg_types[index] = self.get_type(target.args[key].default, ctx)

        if target.var_arg:
            var_arg_list = self.create_tuple(var_args, var_arg_types, node, ctx)
            args.append(var_arg_list)
            arg_types.append(target.var_arg.type)

        if target.kw_arg:
            kw_stmt, kw_arg_dict = self._wrap_kw_args(kw_args, node,
                                                      target.kw_arg.type, ctx)
            args.append(kw_arg_dict)
            arg_types.append(target.kw_arg.type)
            arg_stmts += kw_stmt
        assert all(args), "Args translated into None: {}.".format(args)
        return arg_stmts, args, arg_types

    def _translate_receiver(self, node: ast.Call, target: PythonMethod,
            ctx: Context) -> Tuple[List[Stmt], List[Expr], List[PythonType]]:
        rec_stmts, receiver = self.translate_expr(node.func.value, ctx)
        receiver_type = self.get_type(node.func.value, ctx)
        if (target.method_type == MethodType.class_method and
                receiver_type.name != 'type'):
            receiver = self.type_factory.typeof(receiver, ctx)

        return rec_stmts, [receiver], [receiver_type]

    def _wrap_kw_args(self, args: Dict[str, ast.AST], node: ast.Call,
                      kw_type: PythonType, ctx: Context) -> StmtsAndExpr:
        """
        Wraps the given arguments into a dict to be passed to an **kwargs param.
        """
        res_var = ctx.current_function.create_variable('kw_args',
            ctx.module.global_module.classes[DICT_TYPE], self.translator)
        dict_class = ctx.module.global_module.classes[DICT_TYPE]
        constr_call = self.get_method_call(dict_class, '__init__', [],
                                           [], [res_var.ref()], node, ctx)
        position = self.to_position(node, ctx)
        type_inhale = self.viper.Inhale(self.type_check(res_var.ref(), kw_type,
                                                        position, ctx),
                                        position, self.no_info(ctx))
        stmt = constr_call + [type_inhale]
        str_type = ctx.module.global_module.classes[STRING_TYPE]
        for key, val in args.items():
            # Key string literal
            length = len(key)
            length_arg = self.viper.IntLit(length, self.no_position(ctx),
                                           self.no_info(ctx))
            val_arg = self.viper.IntLit(self._get_string_value(key),
                                        self.no_position(ctx),
                                        self.no_info(ctx))
            str_create_args = [length_arg, val_arg]
            str_create_arg_types = [None, None]
            func_name = '__create__'
            key_val = self.get_function_call(str_type, func_name,
                                             str_create_args,
                                             str_create_arg_types, node, ctx)
            val_stmt, val_val = self.translate_expr(val, ctx)
            val_type = self.get_type(val, ctx)
            args = [res_var.ref(), key_val, val_val]
            arg_types = [None, str_type, val_type]
            append_call = self.get_method_call(dict_class, '__setitem__', args,
                                               arg_types, [], node, ctx)
            stmt += val_stmt + append_call
        return stmt, res_var.ref()

    def inline_method(self, method: PythonMethod, args: List[PythonVar],
                      result_var: PythonVar, error_var: PythonVar,
                      ctx: Context) -> Tuple[List[Stmt], 'silver.ast.Label']:
        """
        Inlines a call to the given method, if the given argument vars contain
        the values of the arguments. Saves the result in result_var and any
        uncaught exceptions in error_var.
        """
        old_label_aliases = ctx.label_aliases.copy()
        old_var_aliases = ctx.var_aliases
        var_aliases = {}

        for name, arg in zip(method.args.keys(), args):
            var_aliases[name] = arg

        var_aliases[RESULT_NAME] = result_var
        if error_var:
            var_aliases[ERROR_NAME] = error_var
        ctx.inlined_calls.append(method)
        ctx.var_aliases = var_aliases
        ctx.label_aliases = {}
        ctx.ignore_waitlevel_constraints = True

        # Create local var aliases
        locals_to_copy = method.locals.copy()
        for local_name, local in locals_to_copy.items():
            local_var = ctx.current_function.create_variable(local_name,
                                                             local.type,
                                                             self.translator)
            ctx.set_alias(local_name, local_var, local)

        # Create label aliases
        for label in method.labels:
            new_label = ctx.current_function.get_fresh_name(label)
            ctx.label_aliases[label] = new_label
        end_label_name = ctx.label_aliases[END_LABEL]
        end_label = self.viper.Label(end_label_name, self.no_position(ctx),
                                     self.no_info(ctx))
        ctx.added_handlers.append((method, ctx.var_aliases, ctx.label_aliases))

        # Translate body
        start, end = get_body_indices(method.node.body)
        stmts = []

        for stmt in method.node.body[start:end]:
            stmts += self.translate_stmt(stmt, ctx)

        ctx.inlined_calls.remove(method)
        ctx.var_aliases = old_var_aliases
        ctx.label_aliases = old_label_aliases
        return stmts, end_label

    def _inline_call(self, method: PythonMethod, node: ast.Call, is_super: bool,
                     inline_reason: str, ctx: Context) -> StmtsAndExpr:
        """
        Inlines a statically bound call to the given method. If is_super is set,
        adds self to the arguments, since this will not be part of the args
        of the call node.
        """
        assert ctx.current_function
        if method in ctx.inlined_calls:
            raise InvalidProgramException(node, 'recursive.static.call')
        position = self.to_position(node, ctx)
        old_position = ctx.position
        ctx.position.append((inline_reason, position))
        arg_stmts, arg_vals, arg_types = self._translate_call_args(node, ctx)
        args = []
        stmts = arg_stmts

        # Create local vars for parameters and assign args to them
        if is_super:
            arg_vals = ([next(iter(ctx.actual_function.args.values())).ref()] +
                        arg_vals)
        for arg_val, (_, arg) in zip(arg_vals, method.args.items()):
            arg_var = ctx.current_function.create_variable('arg', arg.type,
                                                           self.translator)
            assign = self.viper.LocalVarAssign(arg_var.ref(), arg_val,
                                               self.to_position(node, ctx),
                                               self.no_info(ctx))
            stmts.append(assign)
            args.append(arg_var)

        # Create target vars
        res_var = None
        if method.type:
            res_var = ctx.current_function.create_variable(RESULT_NAME,
                                                           method.type,
                                                           self.translator)
        optional_error_var = None
        error_var = self.get_error_var(node, ctx)
        if method.declared_exceptions:
            var = PythonVar(ERROR_NAME, None,
                            ctx.module.global_module.classes['Exception'])
            var._ref = error_var
            optional_error_var = var
        old_fold = ctx.ignore_family_folds
        ctx.ignore_family_folds = True
        inline_stmts, end_lbl = self.inline_method(method, args, res_var,
                                                   optional_error_var, ctx)
        ctx.ignore_family_folds = old_fold
        stmts += inline_stmts
        if end_lbl:
            stmts.append(end_lbl)
        if method.declared_exceptions:
            stmts += self.create_exception_catchers(error_var,
                ctx.actual_function.try_blocks, node, ctx)
        # Return result
        result = res_var.ref() if method.type else None
        ctx.position.pop()
        return stmts, result

    def translate_call_in_union(self, arg_stmts: List[Stmt], args: List[Expr],
                                arg_types: List[PythonType], rectype: UnionType,
                                node: ast.Call, ctx: Context,
                                impure: bool) -> StmtsAndExpr:
        """
        Translate a method call or function call when the receiver is of type
        union. A chain of if-then-else statements or expressions will be used
        to call the method or function of each class in the union.
        """
        pos = self.to_position(node, ctx)
        info = self.no_info(ctx)
        guard_stmts_expr = []
        value_returned = False
        pure = True

        # For each type in union (subclasses first)
        for type in toposort_classes(rectype.get_types() - {None}):

            # Create guard checking if receiver is an instance of this type
            guard = self.var_type_check(node.func.value.id, type, pos, ctx)

            # Translate the method call (method of this type)
            stmts, expr = self.translate_normal_call(
                type.get_func_or_method(node.func.attr), arg_stmts, args,
                arg_types, node, ctx, impure)

            # Stores guard and translated method call as tuple
            guard_stmts_expr.append((guard, stmts, expr))

            # Calculate properties about the return value
            value_returned = value_returned or expr is not None
            pure = pure and len(stmts) == 0

        # Sanitize return value properties
        assert not pure or value_returned

        if not pure and value_returned:

            # Create a variable to assign the returned value
            return_var = ctx.current_function.create_variable('return_var',
                         ctx.module.global_module.classes[OBJECT_TYPE],
                         self.translator)

            for _, stmts, expr in guard_stmts_expr:
                if expr is not None:

                    # Assign the returned value to fresh variable
                    stmts.append(self.viper.LocalVarAssign(return_var.ref(
                                 node, ctx), expr, pos, info))

        if pure:

            # Chain list of guard and pure expression tuples in an if-then-else
            # expression
            guarded_expr = [(guard, expr) for guard, _, expr in guard_stmts_expr]
            return [], chain_cond_exp(guarded_expr, self.viper, pos, info, ctx)
        else:

            # Chain guards and blocks in an if-then-else statement
            guarded_blocks = [(guard, self.translate_block(stmts, pos, info))
                              for guard, stmts, _ in guard_stmts_expr]
            return ([chain_if_stmts(guarded_blocks, self.viper, pos, info, ctx)],
                    return_var._ref if value_returned else None)

    def translate_normal_call_node(self, node: ast.Call, ctx: Context,
                                   impure=False) -> StmtsAndExpr:
        """
        Translates a call node which refers to a 'normal' function, method or predicate.
        """
        arg_stmts, args, arg_types = self._translate_call_args(node, ctx)
        target = self._get_call_target(node, ctx)
        if not target:
            # Handle method calls when receiver's type is union
            if isinstance(node.func, ast.Attribute):
                rectype = self.get_type(node.func.value, ctx)
                if (isinstance(rectype, UnionType) and
                        not isinstance(rectype, OptionalType)):
                    # Check if the call refers to a predicate (family),
                    # in which case we don't need special treatment.
                    target_pred = rectype.python_class.get_predicate(node.func.attr)
                    if target_pred:
                        return self.translate_normal_call(target_pred, arg_stmts, args,
                                                          arg_types, node, ctx, impure)
                    # Otherwise apply special union treatment.
                    return self.translate_call_in_union(arg_stmts, args, arg_types,
                                                        rectype, node, ctx, impure)

            # Must be a function that exists (otherwise mypy would complain)
            # we don't know, so probably some builtin we don't support yet.
            msg = 'Unsupported builtin function'
            if ctx.actual_function.method_type == MethodType.class_method:
                msg += ' or indirect call of classmethod argument'
            raise UnsupportedException(node, msg + '.')
        if isinstance(target, PythonClass):
            return self.translate_constructor_call(target, node, args,
                                                   arg_stmts, ctx)
        return self.translate_normal_call(target, arg_stmts, args, arg_types, node, ctx,
                                          impure)

    def translate_normal_call(self, target: PythonMethod, arg_stmts: List[Stmt],
                              args: List[Expr], arg_types: List[PythonType],
                              node: ast.AST, ctx: Context, impure=False) -> StmtsAndExpr:
        """
        Translates a 'normal' function call, i.e., target must refer to a normal function,
        method or predicate.
        """
        formal_args = []
        name = get_func_name(node)
        position = self.to_position(node, ctx)
        is_predicate = True
        if isinstance(node.func, ast.Attribute):
            receiver_target = self.get_target(node.func.value, ctx)
            if (isinstance(receiver_target, PythonClass) and
                    (not isinstance(node.func.value, (ast.Call, ast.Str)) or
                             get_func_name(node.func.value) == 'super')):
                if target.method_type == MethodType.static_method:
                    # Static method
                    receiver_class = None
                    is_predicate = target.predicate
                elif target.method_type == MethodType.class_method:
                    rec_stmt, receiver = self.translate_expr(node.func.value,
                                                             ctx)
                    arg_stmts = rec_stmt + arg_stmts
                    args = [receiver] + args
                    arg_types = ([ctx.module.global_module.classes['type']] +
                                 arg_types)
                    receiver_class = receiver_target
                    is_predicate = False
                else:
                    # Statically bound call
                    is_super = get_func_name(node.func.value) == 'super'
                    if is_super:
                        if not self.is_valid_super_call(node.func.value,
                                                        ctx.actual_function):
                            raise InvalidProgramException(node.func.value,
                                                          'invalid.super.call')
                    return self._inline_call(target, node, is_super,
                                            'static call', ctx)
            elif isinstance(receiver_target, PythonModule):
                # Normal, receiverless call to imported function
                receiver_class = None
                is_predicate = target.predicate
            elif (isinstance(node.func.value, ast.Call) and
                        get_func_name(node.func.value) == 'super'):
                    # Super call
                    return self._inline_call(target, node, True, 'static call',
                                             ctx)
            else:
                # Method called on an object
                recv_stmts, recv_exprs, recv_types = self._translate_receiver(
                    node, target, ctx)
                is_predicate = target.predicate
                receiver_class = target.cls
                if target.method_type != MethodType.static_method:
                    arg_stmts = recv_stmts + arg_stmts
                    args = recv_exprs + args
                    arg_types = recv_types + arg_types
        else:
            # Global function/method called
            receiver_class = None
            is_predicate = target.predicate
        actual_args = []
        target_params = target.get_args()
        if target.var_arg:
            target_params.append(target.var_arg)
        if target.kw_arg:
            target_params.append(target.kw_arg)
        for arg, param, type in zip(args, target_params, arg_types):
            target_type = self.translate_type(param.type, ctx)
            actual_args.append(self.convert_to_type(arg, target_type, ctx))
        args = actual_args
        for arg in target.get_args():
            formal_args.append(arg.decl)
        target_name = target.sil_name
        if is_predicate:
            if receiver_class:
                family_root = receiver_class
                while (family_root.superclass and
                       family_root.superclass.get_predicate(name)):
                    family_root = family_root.superclass
                target_name = family_root.get_predicate(name).sil_name
            perm = self.viper.FullPerm(position, self.no_info(ctx))
            if not impure:
                raise InvalidProgramException(node, 'invalid.contract.position')
            return arg_stmts, self.create_predicate_access(target_name, args,
                                                           perm, node, ctx)
        elif target.pure:
            return self._translate_function_call(target, args, formal_args,
                                                 arg_stmts, position, node, ctx)
        else:
            return self._translate_method_call(target, args, arg_stmts,
                                               position, node, ctx)

    def _is_thread_method_call(self, node: ast.Call, name: str, ctx: Context) -> bool:
<<<<<<< HEAD
        if isinstance(node.func, ast.Attribute):
            val_type = self.get_type(node.func.value, ctx)
            if (isinstance(val_type, PythonClass) and
                        val_type.name == "Thread" and
                        node.func.attr == name):
                return True
            return False

    def translate_Call(self, node: ast.Call, ctx: Context, impure=False) -> StmtsAndExpr:
=======
        """
        Checks if a given call calls a method of the given name defined by the Thread
        class.
        """
        if isinstance(node.func, ast.Attribute):
            val_type = self.get_type(node.func.value, ctx)
            if (isinstance(val_type, PythonClass) and
                    val_type.name == "Thread" and
                    node.func.attr == name):
                return True
        return False

    def translate_Call(self, node: ast.Call, ctx: Context, impure=False,
                       statement=False) -> StmtsAndExpr:
>>>>>>> 411e5db3
        """
        Translates any kind of call. This can be a call to a contract function
        like Assert, a builtin Python function like isinstance, a
        constructor call, a 'call' to a predicate, a pure function or impure
        method call, on a receiver object or not.
        Top-level contract statements like Assert are only allowed if the
        'statement' flag is set.
        """

        is_name = isinstance(node.func, ast.Name)
        func_name = get_func_name(node)
        if is_name:
            if func_name in CONTRACT_WRAPPER_FUNCS:
                raise InvalidProgramException(node, 'invalid.contract.position')
            elif func_name in CONTRACT_FUNCS:
                return self.translate_contractfunc_call(node, ctx, impure, statement)
            elif func_name in IO_CONTRACT_FUNCS:
                return self.translate_io_contractfunc_call(node, ctx)
            elif func_name in OBLIGATION_CONTRACT_FUNCS:
                return self.translate_obligation_contractfunc_call(node, ctx)
            elif func_name in BUILTINS:
                return self._translate_builtin_func(node, ctx)
            elif func_name == "Thread":
                return self._translate_thread_creation(node, ctx)
            elif func_name in BUILTIN_PREDICATES:
                return self.translate_contractfunc_call(node, ctx, impure)
        if self._is_cls_call(node, ctx):
            return self._translate_cls_call(node, ctx)
        elif isinstance(self.get_target(node, ctx), PythonIOOperation):
            return self.translate_io_operation_call(node, ctx)
        elif self._is_thread_method_call(node, 'start', ctx):
<<<<<<< HEAD
            return self._translate_thread_start(node,ctx)
        elif self._is_thread_method_call(node, 'join', ctx):
                return self._translate_thread_join(node,ctx)
=======
            return self._translate_thread_start(node, ctx)
        elif self._is_thread_method_call(node, 'join', ctx):
            return self._translate_thread_join(node, ctx)
>>>>>>> 411e5db3
        else:
            return self.translate_normal_call_node(node, ctx, impure)

    def _get_arg(self, nargs: int, keywords: List[str], index: int, kw: str) -> int:
        if nargs > index:
            return index
        if kw in keywords:
            return nargs + keywords.index(kw)
        return None

<<<<<<< HEAD
    def _translate_thread_creation(self, node: ast.Call,
                                   ctx: Context) -> StmtsAndExpr:
        """Translates the instantiation of a Thread object."""
        pos, info = self.to_position(node,ctx), self.no_info(ctx)

=======
    def _handle_thread_constructor_args(self, node: ast.Call, ctx: Context):
        pos, info = self.to_position(node, ctx), self.no_info(ctx)
        # Map arguments to parameters
>>>>>>> 411e5db3
        arg_exprs = [a for a in node.args] + [kw.value for kw in node.keywords]
        keywords = [kw.arg for kw in node.keywords]

        group_arg = self._get_arg(len(node.args), keywords, 0, 'group')
        target_arg = self._get_arg(len(node.args), keywords, 1, 'target')
        name_arg = self._get_arg(len(node.args), keywords, 2, 'name')
        args_arg = self._get_arg(len(node.args), keywords, 3, 'args')
        kwargs_arg = self._get_arg(len(node.args), keywords, 4, 'kwargs')
        daemon_arg = self._get_arg(len(node.args), keywords, 5, 'daemon')

        if target_arg is None:
            raise InvalidProgramException(node, 'invalid.thread.creation')
        if kwargs_arg or daemon_arg:
            raise UnsupportedException(node, 'Unsupported thread parameter.')

<<<<<<< HEAD
=======
        # Translate argument expressions, except target and args.
>>>>>>> 411e5db3
        thread_arg_stmts = []
        thread_arg_vals = []
        for index, expr in enumerate(arg_exprs):
            if index is target_arg or index is args_arg:
                thread_arg_vals.append(None)
                continue
            arg_stmt, arg_val = self.translate_expr(expr, ctx)
            thread_arg_stmts.extend(arg_stmt)
            thread_arg_vals.append(arg_val)

        target_arg = arg_exprs[target_arg]
        args_arg = arg_exprs[args_arg]

        if group_arg is not None:
<<<<<<< HEAD
=======
            # The group argument must be None, everything else leads to a runtime error.
>>>>>>> 411e5db3
            group_none_pos = self.to_position(node, ctx, error_string='group is None',
                                              rules=rules.THREAD_CREATION_GROUP_NONE)
            null = self.viper.NullLit(group_none_pos, info)
            is_none = self.viper.EqCmp(thread_arg_vals[group_arg], null, group_none_pos,
                                       info)
            assert_none = self.viper.Assert(is_none, group_none_pos, info)
            thread_arg_stmts.append(assert_none)

        target = self.get_target(target_arg, ctx)
        if not isinstance(target, PythonMethod):
            raise InvalidProgramException(node, 'invalid.thread.creation')
        if target.pure or target.predicate:
            raise InvalidProgramException(node, 'invalid.thread.creation')
        if not isinstance(args_arg, ast.Tuple):
            raise InvalidProgramException(node, 'invalid.thread.creation')
        meth_args = args_arg.elts if args_arg is not None else []

        if isinstance(target_arg, ast.Attribute):
            receiver = self.get_target(target_arg.value, ctx)
            if not isinstance(receiver, PythonType):
                meth_args = [target_arg.value] + meth_args

        if len(meth_args) != len(target.args):
            no_default_args = [arg for arg in target.args.values()
                               if arg.default_expr is None]
            if len(no_default_args) != len(target.args):
                raise UnsupportedException(node, 'Thread target with default arguments.')
            else:
                raise InvalidProgramException(node, 'invalid.thread.creation')
<<<<<<< HEAD

=======
        return thread_arg_stmts, meth_args, target

    def _translate_thread_creation(self, node: ast.Call,
                                   ctx: Context) -> StmtsAndExpr:
        """Translates the instantiation of a Thread object."""
        pos, info = self.to_position(node, ctx), self.no_info(ctx)

        thread_arg_stmts, meth_args, target = self._handle_thread_constructor_args(node,
                                                                                   ctx)

        # Create thread object
>>>>>>> 411e5db3
        thread_class = ctx.module.global_module.classes['Thread']
        thread_var = ctx.actual_function.create_variable('threadingVar', thread_class,
                                                         self.translator)
        thread = thread_var.ref(node, ctx)
        newstmt = self.viper.NewStmt(thread, [], pos, info)

        thread_object_type = self.type_check(thread, thread_class, pos, ctx)
        inhale_thread_type = self.viper.Inhale(thread_object_type, pos, info)

<<<<<<< HEAD
=======
        # Inhale MayStart(t)
>>>>>>> 411e5db3
        start_pred_acc = self.viper.PredicateAccess([thread], THREAD_START_PRED,
                                                    pos, info)
        full_perm = self.viper.FullPerm(pos, info)
        start_pred = self.viper.PredicateAccessPredicate(start_pred_acc, full_perm, pos,
                                                         info)
        inhale_start_perm = self.viper.Inhale(start_pred, pos, info)

<<<<<<< HEAD
=======
        # Check that given arguments match target method's parameter types,
        # and associate arguments and target method with thread object (by inhaling
        # getArg and getMethod information).
>>>>>>> 411e5db3
        arg_stmts = []
        arg_assumptions = self.viper.TrueLit(pos, info)
        arg_type_checks = self.viper.TrueLit(pos, info)
        method_args = list(target._args.values())
        for i, arg in enumerate(meth_args):
            arg_stmt, arg_val = self.translate_expr(arg, ctx, self.viper.Ref)
            arg_stmts.extend(arg_stmt)
            index = self.viper.IntLit(i, pos, info)
            arg_func = self.viper.DomainFuncApp(GET_ARG_FUNC, [thread, index],
                                                self.viper.Ref, pos, info, THREAD_DOMAIN)
            func_equal = self.viper.EqCmp(arg_func, arg_val, pos, info)
            arg_assumptions = self.viper.And(arg_assumptions, func_equal, pos, info)
            arg_type_check = self.type_check(arg_val, method_args[i].type, pos, ctx)
            arg_type_checks = self.viper.EqCmp(arg_type_checks, arg_type_check, pos, info)

        method_id_type = self.viper.DomainType(METHOD_ID_DOMAIN, {}, [])
        thread_method = self.viper.DomainFuncApp(GET_METHOD_FUNC, [thread],
                                                 method_id_type, pos, info, THREAD_DOMAIN)
        actual_method = self.viper.DomainFuncApp(target.threading_id, [], method_id_type,
                                                 pos, info, METHOD_ID_DOMAIN)
        inhale_method = self.viper.Inhale(self.viper.EqCmp(thread_method, actual_method,
                                                           pos, info),
<<<<<<< HEAD
                                          pos,info)
=======
                                          pos, info)
>>>>>>> 411e5db3
        arg_check_pos = self.to_position(node, ctx, rules=rules.THREAD_CREATION_ARG_TYPE)
        check_arg_types = self.viper.Assert(arg_type_checks, arg_check_pos, info)
        inhale_args = self.viper.Inhale(arg_assumptions, pos, info)
        stmts = thread_arg_stmts + arg_stmts + [newstmt, inhale_thread_type,
                                                inhale_method, check_arg_types,
                                                inhale_args, inhale_start_perm]
        return stmts, thread

    def _translate_thread_start(self, node: ast.Call,
<<<<<<< HEAD
                                    ctx: Context):
        pos, info = self.to_position(node, ctx), self.no_info(ctx)
        assert isinstance(node.func, ast.Attribute)
        thread_stmt, thread = self.translate_expr(node.func.value, ctx)
        ctx.current_thread_object, ctx.is_thread_start = thread, True
=======
                                ctx: Context) -> StmtsAndExpr:
        """Translates a thread start call."""
        pos, info = self.to_position(node, ctx), self.no_info(ctx)
        assert isinstance(node.func, ast.Attribute)
        thread_stmt, thread = self.translate_expr(node.func.value, ctx)

        # Resolve list of possible target methods.
>>>>>>> 411e5db3
        method_options = []
        for arg in node.args:
            target = self.get_target(arg, ctx)
            if not (isinstance(target, PythonMethod) and not target.pure and
                        not target.predicate):
                raise InvalidProgramException(node, 'invalid.thread.start')
            method_options.append(target)

        stmts = []
<<<<<<< HEAD
        # exhale mystart predicate
        start_pred_pos = self.to_position(node, ctx, rules=rules.THREAD_START_PERMISSION)
        full_perm = self.viper.FullPerm(start_pred_pos, info)
        start_pred_acc = self.viper.PredicateAccess([thread], THREAD_START_PRED, start_pred_pos,
=======

        # Exhale MayStart predicate
        start_pred_pos = self.to_position(node, ctx, rules=rules.THREAD_START_PERMISSION)
        full_perm = self.viper.FullPerm(start_pred_pos, info)
        start_pred_acc = self.viper.PredicateAccess([thread], THREAD_START_PRED,
                                                    start_pred_pos,
>>>>>>> 411e5db3
                                                    info)
        start_pred = self.viper.PredicateAccessPredicate(start_pred_acc, full_perm,
                                                         start_pred_pos, info)
        stmts.append(self.viper.Exhale(start_pred, start_pred_pos, info))
<<<<<<< HEAD
        # exhale method in options
=======

        # Assert that actual target method is in list of options.
>>>>>>> 411e5db3
        options_pos = self.to_position(node, ctx,
                                       rules=rules.THREAD_START_METHOD_UNLISTED)
        correct_method = self.viper.FalseLit(options_pos, info)
        method_id_type = self.viper.DomainType(METHOD_ID_DOMAIN, {}, [])
        actual_method = self.viper.DomainFuncApp(GET_METHOD_FUNC, [thread],
                                                 method_id_type, options_pos, info,
                                                 THREAD_DOMAIN)
        for method in method_options:
            this_method = self.viper.DomainFuncApp(method.threading_id, [],
                                                   method_id_type, options_pos, info,
                                                   METHOD_ID_DOMAIN)
            this_option = self.viper.EqCmp(actual_method, this_method, options_pos, info)
            correct_method = self.viper.Or(correct_method, this_option, options_pos, info)
        stmts.append(self.viper.Assert(correct_method, options_pos, info))
        precond_pos = self.to_position(node, ctx, rules=rules.THREAD_START_PRECONDITION)
<<<<<<< HEAD
        stmts.extend(self.create_method_fork(ctx, method_options, thread, precond_pos,
                                             info, node))
        ctx.current_thread_object, ctx.is_thread_start = None, False
        return thread_stmt + stmts, None

    def _translate_thread_join(self, node: ast.Call, ctx: Context) -> StmtsAndExpr:
        pos, info = self.to_position(node,ctx), self.no_info(ctx)
        assert isinstance(node.func, ast.Attribute)
        thread_stmt, thread = self.translate_expr(node.func.value, ctx)
        ctx.current_thread_object, ctx.is_thread_start = thread, False
        stmts = thread_stmt
=======

        # Actual fork operation is carried out elsewhere.
        stmts.extend(self.create_method_fork(ctx, method_options, thread, precond_pos,
                                             info, node))
        return thread_stmt + stmts, None

    def _translate_thread_join(self, node: ast.Call, ctx: Context) -> StmtsAndExpr:
        """Translates a thread join call."""

        pos, info = self.to_position(node, ctx), self.no_info(ctx)
        assert isinstance(node.func, ast.Attribute)
        thread_stmt, thread = self.translate_expr(node.func.value, ctx)
        stmts = thread_stmt

        # Assert that thread may be joined.
>>>>>>> 411e5db3
        joinable_pos = self.to_position(node, ctx, rules=rules.THREAD_JOIN_JOINABLE)
        joinable_func = self.viper.FuncApp(JOINABLE_FUNC, [thread],
                                           joinable_pos, info,
                                           self.viper.Bool)

        stmts.append(self.viper.Assert(joinable_func, joinable_pos, info))
<<<<<<< HEAD
=======

        # Check that thread wait level is above current wait level (prevents deadlocks).
>>>>>>> 411e5db3
        wait_level_pos = self.to_position(node, ctx, rules=rules.THREAD_JOIN_WAITLEVEL)
        thread_level = self.create_level_call(sil.RefExpr(thread))
        residue_var = sil.PermVar(ctx.actual_function.obligation_info.residue_level)
        obligation_assertion = self.create_level_below(thread_level, residue_var, ctx)
        obligation_assertion = obligation_assertion.translate(self, ctx, wait_level_pos,
                                                              info)
        stmts.append(self.viper.Assert(obligation_assertion, wait_level_pos, info))

<<<<<<< HEAD
        post_pred_acc = self.viper.PredicateAccess([thread], THREAD_POST_PRED, pos, info)
        post_perm = self.viper.CurrentPerm(post_pred_acc, pos, info)
        any_perm = self.viper.PermGtCmp(post_perm, self.viper.NoPerm(pos, info), pos, info)

=======
        # Check how much permission is held to ThreadPost. This amount of the thread
        # postcondition will be inhaled later.
        post_pred_acc = self.viper.PredicateAccess([thread], THREAD_POST_PRED, pos, info)
        post_perm = self.viper.CurrentPerm(post_pred_acc, pos, info)
        any_perm = self.viper.PermGtCmp(post_perm, self.viper.NoPerm(pos, info), pos,
                                        info)

        # Any subsequently translated assertions (postconditions) are multiplied by this
        # amount of permission.
>>>>>>> 411e5db3
        ctx.perm_factor = post_perm

        object_class = ctx.module.global_module.classes[OBJECT_TYPE]
        res_var = ctx.actual_function.create_variable('join_result', object_class,
                                                      self.translator)

<<<<<<< HEAD
=======
        # Resolve list of possible thread target methods.
>>>>>>> 411e5db3
        method_options = []
        for arg in node.args:
            target = self.get_target(arg, ctx)
            if not (isinstance(target, PythonMethod) and not target.pure and
                        not target.predicate):
                raise InvalidProgramException(node, 'invalid.thread.join')
            method_options.append(target)

<<<<<<< HEAD
        else_block = self.translate_block([], pos, info)
        method_id_type = self.viper.DomainType(METHOD_ID_DOMAIN, {}, [])
        actual_method = self.viper.DomainFuncApp(GET_METHOD_FUNC, [thread],
                                                 method_id_type, pos, info, THREAD_DOMAIN)

        for method in method_options:
            method_stmts = []

            # set arg aliases with types
            for index, arg in enumerate(method._args.values()):
                arg_var = ctx.actual_function.create_variable('thread_arg', arg.type,
                                                              self.translator)
                ctx.set_alias(arg.name, arg_var)
                id = self.viper.IntLit(index, pos, info)
                arg_func = self.viper.DomainFuncApp(GET_ARG_FUNC, [thread, id],
                                                    self.viper.Ref, pos, info,
                                                    THREAD_DOMAIN)
                method_stmts.append(self.viper.LocalVarAssign(arg_var.ref(), arg_func,
                                                              pos, info))
                method_stmts.append(self.viper.Inhale(self.type_check(arg_var.ref(),
                                                                      arg.type, pos, ctx,
                                                                      inhale_exhale=False),
                                                      pos, info))
            if method.type:
                ctx.set_alias(RESULT_NAME, res_var)
                res_var.type = method.type

            # set old values
            collector = OldExpressionCollector()
            normalizer = OldExpressionNormalizer()
            normalizer.arg_names = [arg for arg in method._args]
            for post, _ in method.postcondition:
                collector.visit(post)
            for old in collector.expressions:
                print_old = normalizer.visit(copy.deepcopy(old))
                key = pprint(print_old)
                id = self.viper.IntLit(self._get_string_value(key), pos, info)
                old_func = self.viper.DomainFuncApp(GET_OLD_FUNC, [thread, id],
                                                    self.viper.Ref, pos, info,
                                                    THREAD_DOMAIN)
                ctx.set_old_expr_alias(key, old_func)
                old_type = self.get_type(old, ctx)
                method_stmts.append(self.viper.Inhale(self.type_check(old_func,
                                                                      old_type, pos, ctx,
                                                                      inhale_exhale=False),
                                                      pos, info))

            post_assertion = self.viper.TrueLit(pos, info)
            ctx.inlined_calls.append(method)

            for post, _ in method.postcondition:
                _, post_val = self.translate_expr(post, ctx, impure=True)
                post_assertion = self.viper.And(post_assertion, post_val, pos, info)

            ctx.inlined_calls.pop()
            ctx.clear_old_expr_aliases()
            for name in method._args:
                ctx.remove_alias(name)
            ctx.remove_alias(RESULT_NAME)
            method_stmts.append(self.viper.Inhale(post_assertion, pos, info))
            then_block = self.translate_block(method_stmts, pos, info)
            this_method = self.viper.DomainFuncApp(method.threading_id, [],
                                                   method_id_type, pos, info,
                                                   METHOD_ID_DOMAIN)
            correct_method = self.viper.EqCmp(actual_method, this_method, pos, info)
            cond = self.viper.And(any_perm, correct_method, pos, info)
            stmts.append(self.viper.If(cond, then_block, else_block, pos, info))

        ctx.perm_factor = None

        post_pred = self.viper.PredicateAccessPredicate(post_pred_acc, post_perm, pos, info)
        exhale_pred = self.viper.Exhale(post_pred, pos, info)
        stmts.append(exhale_pred)

        ctx.current_thread_object, ctx.is_thread_start = None, False

        return stmts, None

=======
        # Conditionally inhale postconditions of target methods.
        for method in method_options:
            stmts.append(self._inhale_possible_thread_post(method, thread, res_var,
                                                           any_perm, pos, ctx))

        ctx.perm_factor = None

        post_pred = self.viper.PredicateAccessPredicate(post_pred_acc, post_perm, pos,
                                                        info)
        exhale_pred = self.viper.Exhale(post_pred, pos, info)
        stmts.append(exhale_pred)

        return stmts, None

    def _inhale_possible_thread_post(self, method: PythonMethod, thread: Expr,
                                     res_var: PythonVar, any_perm: Expr, pos: Position,
                                     ctx: Context) -> Stmt:
        """
        Creates a statement that inhales this method's postcondition if this is
        the target method of the given thread.
        """
        method_stmts = []
        info = self.no_info(ctx)
        else_block = self.translate_block([], pos, info)
        method_id_type = self.viper.DomainType(METHOD_ID_DOMAIN, {}, [])
        actual_method = self.viper.DomainFuncApp(GET_METHOD_FUNC, [thread],
                                                 method_id_type, pos, info, THREAD_DOMAIN)

        # Set arg aliases with types
        for index, arg in enumerate(method._args.values()):
            arg_var = ctx.actual_function.create_variable('thread_arg', arg.type,
                                                          self.translator)
            ctx.set_alias(arg.name, arg_var)
            id = self.viper.IntLit(index, pos, info)
            arg_func = self.viper.DomainFuncApp(GET_ARG_FUNC, [thread, id],
                                                self.viper.Ref, pos, info,
                                                THREAD_DOMAIN)
            method_stmts.append(self.viper.LocalVarAssign(arg_var.ref(), arg_func,
                                                          pos, info))
            method_stmts.append(self.viper.Inhale(self.type_check(arg_var.ref(),
                                                                  arg.type, pos, ctx,
                                                                  inhale_exhale=False),
                                                  pos, info))
        if method.type:
            ctx.set_alias(RESULT_NAME, res_var)
            res_var.type = method.type

        # Set old values
        collector = OldExpressionCollector()
        normalizer = OldExpressionTransformer()
        normalizer.arg_names = [arg for arg in method._args]
        for post, _ in method.postcondition:
            collector.visit(post)
        for old in collector.expressions:
            print_old = normalizer.visit(copy.deepcopy(old))
            key = pprint(print_old)
            id = self.viper.IntLit(self._get_string_value(key), pos, info)
            old_func = self.viper.DomainFuncApp(GET_OLD_FUNC, [thread, id],
                                                self.viper.Ref, pos, info,
                                                THREAD_DOMAIN)
            ctx.set_old_expr_alias(key, old_func)
            old_type = self.get_type(old, ctx)
            method_stmts.append(self.viper.Inhale(self.type_check(old_func,
                                                                  old_type, pos, ctx,
                                                                  inhale_exhale=False),
                                                  pos, info))

        post_assertion = self.viper.TrueLit(pos, info)
        ctx.inlined_calls.append(method)

        # Translate postcondition
        for post, _ in method.postcondition:
            _, post_val = self.translate_expr(post, ctx, target_type=self.viper.Bool,
                                              impure=True)
            post_assertion = self.viper.And(post_assertion, post_val, pos, info)

        ctx.inlined_calls.pop()
        ctx.clear_old_expr_aliases()
        for name in method._args:
            ctx.remove_alias(name)
        ctx.remove_alias(RESULT_NAME)
        ctx.ignore_waitlevel_constraints = False

        # Inhale postcondition if there's a permission to ThreadPost and this method
        # is the actual method.
        method_stmts.append(self.viper.Inhale(post_assertion, pos, info))
        then_block = self.translate_block(method_stmts, pos, info)
        this_method = self.viper.DomainFuncApp(method.threading_id, [],
                                               method_id_type, pos, info,
                                               METHOD_ID_DOMAIN)
        correct_method = self.viper.EqCmp(actual_method, this_method, pos, info)
        cond = self.viper.And(any_perm, correct_method, pos, info)
        return self.viper.If(cond, then_block, else_block, pos, info)

>>>>>>> 411e5db3
    def _is_cls_call(self, node: ast.Call, ctx: Context) -> bool:
        """
        Checks if the given call is a call to the cls parameter in a class
        method.
        """
        if (ctx.actual_function and
            isinstance(ctx.actual_function, PythonMethod) and
            ctx.actual_function.method_type == MethodType.class_method):
            if isinstance(node.func, ast.Name):
                if node.func.id == next(iter(ctx.actual_function.args.keys())):
                    return True
        return False

    def _translate_cls_call(self, node: ast.Call, ctx: Context) -> StmtsAndExpr:
        """
        Translates a call to the cls parameter in a class method.
        """
        target_class = ctx.actual_function.cls
        args = []
        arg_stmts = []
        for arg in node.args:
            arg_stmt, arg_val = self.translate_expr(arg, ctx)
            arg_stmts += arg_stmt
            args.append(arg_val)
        res_var = ctx.current_function.create_variable(target_class.name +
                                                       '_res',
                                                       target_class,
                                                       self.translator)

        pos = self.to_position(node, ctx)
        fields = list(target_class.all_fields)
        may_set_inhales = [self.viper.Inhale(self.get_may_set_predicate(res_var.ref(),
                                                                        f, ctx),
                                             pos, self.no_info(ctx))
                           for f in fields]
        new = self.viper.NewStmt(res_var.ref(), [], self.no_position(ctx),
                                 self.no_info(ctx))

        type_stmt, dynamic_type = self.translate_expr(node.func, ctx)
        assert not type_stmt
        result_has_type = self.type_factory.dynamic_type_check(res_var.ref(),
            dynamic_type, self.to_position(node, ctx), ctx)
        # Inhale the type information about the newly created object
        # so that it's already present when calling __init__.
        type_inhale = self.viper.Inhale(result_has_type, pos,
                                        self.no_info(ctx))
        args = [res_var.ref()] + args
        stmts = [new, type_inhale] + may_set_inhales
        target = target_class.get_method('__init__')
        if target:
            target_class = target.cls
            targets = []
            if target.declared_exceptions:
                error_var = self.get_error_var(node, ctx)
                targets.append(error_var)
            target_method = target_class.get_method('__init__')
            method_name = target_method.sil_name
            init = self.create_method_call_node(ctx, method_name, args, targets,
                                                self.to_position(node, ctx),
                                                self.no_info(ctx),
                                                target_method=target_method,
                                                target_node=node)
            stmts.extend(init)
            if target.declared_exceptions:
                catchers = self.create_exception_catchers(error_var,
                    ctx.actual_function.try_blocks, node, ctx)
                stmts = stmts + catchers
        return arg_stmts + stmts, res_var.ref()<|MERGE_RESOLUTION|>--- conflicted
+++ resolved
@@ -6,10 +6,6 @@
 
 import ast
 import copy
-<<<<<<< HEAD
-
-=======
->>>>>>> 411e5db3
 from collections import OrderedDict
 from typing import Dict, List, Tuple, Union
 
@@ -29,19 +25,13 @@
     GET_ARG_FUNC,
     GET_METHOD_FUNC,
     GET_OLD_FUNC,
-<<<<<<< HEAD
-=======
     INT_TYPE,
->>>>>>> 411e5db3
     JOINABLE_FUNC,
     LIST_TYPE,
     METHOD_ID_DOMAIN,
     OBJECT_TYPE,
-<<<<<<< HEAD
-=======
     PRIMITIVE_INT_TYPE,
     PRIMITIVES,
->>>>>>> 411e5db3
     RANGE_TYPE,
     RESULT_NAME,
     SET_TYPE,
@@ -80,11 +70,7 @@
     get_func_name,
     InvalidProgramException,
     OldExpressionCollector,
-<<<<<<< HEAD
-    OldExpressionNormalizer,
-=======
     OldExpressionTransformer,
->>>>>>> 411e5db3
     pprint,
     UnsupportedException,
 )
@@ -230,10 +216,6 @@
                                                        target_class,
                                                        self.translator)
         result_type = self.get_type(node, ctx)
-<<<<<<< HEAD
-        pos = self.to_position(node, ctx)
-=======
->>>>>>> 411e5db3
         info = self.no_info(ctx)
 
         # Temporarily bind the type variables of the constructed class to
@@ -283,19 +265,6 @@
         stmts = [new, type_inhale] + may_set_inhales
 
         if self._is_lock_subtype(target_class):
-<<<<<<< HEAD
-            lock_class = self._is_lock_subtype(target_class)
-            locked_obj = self.get_function_call(lock_class, 'get_locked', [res_var.ref()],
-                                                [None], node, ctx, pos)
-            arg_is_locked = self.viper.EqCmp(locked_obj, args[1], pos, info)
-            stmts.append(self.viper.Inhale(arg_is_locked, pos, info))
-            invariant_pred = lock_class.get_predicate('invariant')
-            full_perm = self.viper.FullPerm(pos, info)
-            pred_acc = self.viper.PredicateAccess([res_var.ref()],
-                                                  invariant_pred.sil_name, pos, info)
-            acc_pred = self.viper.PredicateAccessPredicate(pred_acc, full_perm, pos, info)
-            stmts.append(self.viper.Fold(acc_pred, pos, info))
-=======
             # For locks, fold the invariant predicate before actually calling the
             # constructor (which requires the predicate in its precondition).
             lock_pos = self.to_position(node, ctx, rules=rules.LOCK_RELEASE_INVARIANT)
@@ -311,7 +280,6 @@
             acc_pred = self.viper.PredicateAccessPredicate(pred_acc, full_perm,
                                                            lock_pos, info)
             stmts.append(self.viper.Fold(acc_pred, lock_pos, info))
->>>>>>> 411e5db3
 
         target = target_class.get_method('__init__')
         if target:
@@ -627,20 +595,11 @@
                                   self.no_info(ctx), type, formal_args)
         if target.module is not target.module.global_module:
             # Mark the current function as depending on the called function. If we're in
-<<<<<<< HEAD
-            # a global context, wrap the result into a check that the called function and
-            # its dependencies are defined.
-            self._add_dependencies(node.func, target, ctx)
-            if not target.cls and self.is_main_method(ctx):
-                call = self.wrap_global_defined_check(call, target, ctx.module, node.func,
-                                                      ctx)
-=======
             # a global context, wrap the result into a check that the called function and its
             # dependencies are defined.
             self._add_dependencies(node.func, target, ctx)
             if not target.cls and self.is_main_method(ctx):
                 call = self.wrap_global_defined_check(call, target, ctx.module, node.func, ctx)
->>>>>>> 411e5db3
         return arg_stmts, call
 
     def _get_call_target(self, node: ast.Call,
@@ -784,12 +743,8 @@
         if implicit_receiver is None:
             implicit_receiver = self._has_implicit_receiver_arg(node, ctx)
 
-        if target.interface:
-<<<<<<< HEAD
-=======
             # For interface functions defined directly in silver, missing arguments
             # are just set to null.
->>>>>>> 411e5db3
             if keywords:
                 raise UnsupportedException(node, desc='Keyword arguments in call to '
                                                       'builtin function.')
@@ -1209,17 +1164,6 @@
                                                position, node, ctx)
 
     def _is_thread_method_call(self, node: ast.Call, name: str, ctx: Context) -> bool:
-<<<<<<< HEAD
-        if isinstance(node.func, ast.Attribute):
-            val_type = self.get_type(node.func.value, ctx)
-            if (isinstance(val_type, PythonClass) and
-                        val_type.name == "Thread" and
-                        node.func.attr == name):
-                return True
-            return False
-
-    def translate_Call(self, node: ast.Call, ctx: Context, impure=False) -> StmtsAndExpr:
-=======
         """
         Checks if a given call calls a method of the given name defined by the Thread
         class.
@@ -1234,7 +1178,6 @@
 
     def translate_Call(self, node: ast.Call, ctx: Context, impure=False,
                        statement=False) -> StmtsAndExpr:
->>>>>>> 411e5db3
         """
         Translates any kind of call. This can be a call to a contract function
         like Assert, a builtin Python function like isinstance, a
@@ -1266,15 +1209,9 @@
         elif isinstance(self.get_target(node, ctx), PythonIOOperation):
             return self.translate_io_operation_call(node, ctx)
         elif self._is_thread_method_call(node, 'start', ctx):
-<<<<<<< HEAD
-            return self._translate_thread_start(node,ctx)
-        elif self._is_thread_method_call(node, 'join', ctx):
-                return self._translate_thread_join(node,ctx)
-=======
             return self._translate_thread_start(node, ctx)
         elif self._is_thread_method_call(node, 'join', ctx):
             return self._translate_thread_join(node, ctx)
->>>>>>> 411e5db3
         else:
             return self.translate_normal_call_node(node, ctx, impure)
 
@@ -1285,17 +1222,9 @@
             return nargs + keywords.index(kw)
         return None
 
-<<<<<<< HEAD
-    def _translate_thread_creation(self, node: ast.Call,
-                                   ctx: Context) -> StmtsAndExpr:
-        """Translates the instantiation of a Thread object."""
-        pos, info = self.to_position(node,ctx), self.no_info(ctx)
-
-=======
     def _handle_thread_constructor_args(self, node: ast.Call, ctx: Context):
         pos, info = self.to_position(node, ctx), self.no_info(ctx)
         # Map arguments to parameters
->>>>>>> 411e5db3
         arg_exprs = [a for a in node.args] + [kw.value for kw in node.keywords]
         keywords = [kw.arg for kw in node.keywords]
 
@@ -1311,10 +1240,7 @@
         if kwargs_arg or daemon_arg:
             raise UnsupportedException(node, 'Unsupported thread parameter.')
 
-<<<<<<< HEAD
-=======
         # Translate argument expressions, except target and args.
->>>>>>> 411e5db3
         thread_arg_stmts = []
         thread_arg_vals = []
         for index, expr in enumerate(arg_exprs):
@@ -1329,10 +1255,7 @@
         args_arg = arg_exprs[args_arg]
 
         if group_arg is not None:
-<<<<<<< HEAD
-=======
             # The group argument must be None, everything else leads to a runtime error.
->>>>>>> 411e5db3
             group_none_pos = self.to_position(node, ctx, error_string='group is None',
                                               rules=rules.THREAD_CREATION_GROUP_NONE)
             null = self.viper.NullLit(group_none_pos, info)
@@ -1362,9 +1285,6 @@
                 raise UnsupportedException(node, 'Thread target with default arguments.')
             else:
                 raise InvalidProgramException(node, 'invalid.thread.creation')
-<<<<<<< HEAD
-
-=======
         return thread_arg_stmts, meth_args, target
 
     def _translate_thread_creation(self, node: ast.Call,
@@ -1376,7 +1296,6 @@
                                                                                    ctx)
 
         # Create thread object
->>>>>>> 411e5db3
         thread_class = ctx.module.global_module.classes['Thread']
         thread_var = ctx.actual_function.create_variable('threadingVar', thread_class,
                                                          self.translator)
@@ -1386,10 +1305,7 @@
         thread_object_type = self.type_check(thread, thread_class, pos, ctx)
         inhale_thread_type = self.viper.Inhale(thread_object_type, pos, info)
 
-<<<<<<< HEAD
-=======
         # Inhale MayStart(t)
->>>>>>> 411e5db3
         start_pred_acc = self.viper.PredicateAccess([thread], THREAD_START_PRED,
                                                     pos, info)
         full_perm = self.viper.FullPerm(pos, info)
@@ -1397,12 +1313,9 @@
                                                          info)
         inhale_start_perm = self.viper.Inhale(start_pred, pos, info)
 
-<<<<<<< HEAD
-=======
         # Check that given arguments match target method's parameter types,
         # and associate arguments and target method with thread object (by inhaling
         # getArg and getMethod information).
->>>>>>> 411e5db3
         arg_stmts = []
         arg_assumptions = self.viper.TrueLit(pos, info)
         arg_type_checks = self.viper.TrueLit(pos, info)
@@ -1425,11 +1338,7 @@
                                                  pos, info, METHOD_ID_DOMAIN)
         inhale_method = self.viper.Inhale(self.viper.EqCmp(thread_method, actual_method,
                                                            pos, info),
-<<<<<<< HEAD
-                                          pos,info)
-=======
                                           pos, info)
->>>>>>> 411e5db3
         arg_check_pos = self.to_position(node, ctx, rules=rules.THREAD_CREATION_ARG_TYPE)
         check_arg_types = self.viper.Assert(arg_type_checks, arg_check_pos, info)
         inhale_args = self.viper.Inhale(arg_assumptions, pos, info)
@@ -1439,21 +1348,14 @@
         return stmts, thread
 
     def _translate_thread_start(self, node: ast.Call,
-<<<<<<< HEAD
-                                    ctx: Context):
-        pos, info = self.to_position(node, ctx), self.no_info(ctx)
-        assert isinstance(node.func, ast.Attribute)
-        thread_stmt, thread = self.translate_expr(node.func.value, ctx)
-        ctx.current_thread_object, ctx.is_thread_start = thread, True
-=======
                                 ctx: Context) -> StmtsAndExpr:
         """Translates a thread start call."""
         pos, info = self.to_position(node, ctx), self.no_info(ctx)
         assert isinstance(node.func, ast.Attribute)
         thread_stmt, thread = self.translate_expr(node.func.value, ctx)
+        ctx.current_thread_object, ctx.is_thread_start = thread, True
 
         # Resolve list of possible target methods.
->>>>>>> 411e5db3
         method_options = []
         for arg in node.args:
             target = self.get_target(arg, ctx)
@@ -1463,29 +1365,18 @@
             method_options.append(target)
 
         stmts = []
-<<<<<<< HEAD
-        # exhale mystart predicate
-        start_pred_pos = self.to_position(node, ctx, rules=rules.THREAD_START_PERMISSION)
-        full_perm = self.viper.FullPerm(start_pred_pos, info)
-        start_pred_acc = self.viper.PredicateAccess([thread], THREAD_START_PRED, start_pred_pos,
-=======
 
         # Exhale MayStart predicate
         start_pred_pos = self.to_position(node, ctx, rules=rules.THREAD_START_PERMISSION)
         full_perm = self.viper.FullPerm(start_pred_pos, info)
         start_pred_acc = self.viper.PredicateAccess([thread], THREAD_START_PRED,
                                                     start_pred_pos,
->>>>>>> 411e5db3
                                                     info)
         start_pred = self.viper.PredicateAccessPredicate(start_pred_acc, full_perm,
                                                          start_pred_pos, info)
         stmts.append(self.viper.Exhale(start_pred, start_pred_pos, info))
-<<<<<<< HEAD
-        # exhale method in options
-=======
 
         # Assert that actual target method is in list of options.
->>>>>>> 411e5db3
         options_pos = self.to_position(node, ctx,
                                        rules=rules.THREAD_START_METHOD_UNLISTED)
         correct_method = self.viper.FalseLit(options_pos, info)
@@ -1501,46 +1392,31 @@
             correct_method = self.viper.Or(correct_method, this_option, options_pos, info)
         stmts.append(self.viper.Assert(correct_method, options_pos, info))
         precond_pos = self.to_position(node, ctx, rules=rules.THREAD_START_PRECONDITION)
-<<<<<<< HEAD
+
+        # Actual fork operation is carried out elsewhere.
         stmts.extend(self.create_method_fork(ctx, method_options, thread, precond_pos,
                                              info, node))
         ctx.current_thread_object, ctx.is_thread_start = None, False
         return thread_stmt + stmts, None
 
     def _translate_thread_join(self, node: ast.Call, ctx: Context) -> StmtsAndExpr:
-        pos, info = self.to_position(node,ctx), self.no_info(ctx)
+        """Translates a thread join call."""
+
+        pos, info = self.to_position(node, ctx), self.no_info(ctx)
         assert isinstance(node.func, ast.Attribute)
         thread_stmt, thread = self.translate_expr(node.func.value, ctx)
         ctx.current_thread_object, ctx.is_thread_start = thread, False
         stmts = thread_stmt
-=======
-
-        # Actual fork operation is carried out elsewhere.
-        stmts.extend(self.create_method_fork(ctx, method_options, thread, precond_pos,
-                                             info, node))
-        return thread_stmt + stmts, None
-
-    def _translate_thread_join(self, node: ast.Call, ctx: Context) -> StmtsAndExpr:
-        """Translates a thread join call."""
-
-        pos, info = self.to_position(node, ctx), self.no_info(ctx)
-        assert isinstance(node.func, ast.Attribute)
-        thread_stmt, thread = self.translate_expr(node.func.value, ctx)
-        stmts = thread_stmt
 
         # Assert that thread may be joined.
->>>>>>> 411e5db3
         joinable_pos = self.to_position(node, ctx, rules=rules.THREAD_JOIN_JOINABLE)
         joinable_func = self.viper.FuncApp(JOINABLE_FUNC, [thread],
                                            joinable_pos, info,
                                            self.viper.Bool)
 
         stmts.append(self.viper.Assert(joinable_func, joinable_pos, info))
-<<<<<<< HEAD
-=======
 
         # Check that thread wait level is above current wait level (prevents deadlocks).
->>>>>>> 411e5db3
         wait_level_pos = self.to_position(node, ctx, rules=rules.THREAD_JOIN_WAITLEVEL)
         thread_level = self.create_level_call(sil.RefExpr(thread))
         residue_var = sil.PermVar(ctx.actual_function.obligation_info.residue_level)
@@ -1549,12 +1425,6 @@
                                                               info)
         stmts.append(self.viper.Assert(obligation_assertion, wait_level_pos, info))
 
-<<<<<<< HEAD
-        post_pred_acc = self.viper.PredicateAccess([thread], THREAD_POST_PRED, pos, info)
-        post_perm = self.viper.CurrentPerm(post_pred_acc, pos, info)
-        any_perm = self.viper.PermGtCmp(post_perm, self.viper.NoPerm(pos, info), pos, info)
-
-=======
         # Check how much permission is held to ThreadPost. This amount of the thread
         # postcondition will be inhaled later.
         post_pred_acc = self.viper.PredicateAccess([thread], THREAD_POST_PRED, pos, info)
@@ -1564,17 +1434,13 @@
 
         # Any subsequently translated assertions (postconditions) are multiplied by this
         # amount of permission.
->>>>>>> 411e5db3
         ctx.perm_factor = post_perm
 
         object_class = ctx.module.global_module.classes[OBJECT_TYPE]
         res_var = ctx.actual_function.create_variable('join_result', object_class,
                                                       self.translator)
 
-<<<<<<< HEAD
-=======
         # Resolve list of possible thread target methods.
->>>>>>> 411e5db3
         method_options = []
         for arg in node.args:
             target = self.get_target(arg, ctx)
@@ -1583,86 +1449,6 @@
                 raise InvalidProgramException(node, 'invalid.thread.join')
             method_options.append(target)
 
-<<<<<<< HEAD
-        else_block = self.translate_block([], pos, info)
-        method_id_type = self.viper.DomainType(METHOD_ID_DOMAIN, {}, [])
-        actual_method = self.viper.DomainFuncApp(GET_METHOD_FUNC, [thread],
-                                                 method_id_type, pos, info, THREAD_DOMAIN)
-
-        for method in method_options:
-            method_stmts = []
-
-            # set arg aliases with types
-            for index, arg in enumerate(method._args.values()):
-                arg_var = ctx.actual_function.create_variable('thread_arg', arg.type,
-                                                              self.translator)
-                ctx.set_alias(arg.name, arg_var)
-                id = self.viper.IntLit(index, pos, info)
-                arg_func = self.viper.DomainFuncApp(GET_ARG_FUNC, [thread, id],
-                                                    self.viper.Ref, pos, info,
-                                                    THREAD_DOMAIN)
-                method_stmts.append(self.viper.LocalVarAssign(arg_var.ref(), arg_func,
-                                                              pos, info))
-                method_stmts.append(self.viper.Inhale(self.type_check(arg_var.ref(),
-                                                                      arg.type, pos, ctx,
-                                                                      inhale_exhale=False),
-                                                      pos, info))
-            if method.type:
-                ctx.set_alias(RESULT_NAME, res_var)
-                res_var.type = method.type
-
-            # set old values
-            collector = OldExpressionCollector()
-            normalizer = OldExpressionNormalizer()
-            normalizer.arg_names = [arg for arg in method._args]
-            for post, _ in method.postcondition:
-                collector.visit(post)
-            for old in collector.expressions:
-                print_old = normalizer.visit(copy.deepcopy(old))
-                key = pprint(print_old)
-                id = self.viper.IntLit(self._get_string_value(key), pos, info)
-                old_func = self.viper.DomainFuncApp(GET_OLD_FUNC, [thread, id],
-                                                    self.viper.Ref, pos, info,
-                                                    THREAD_DOMAIN)
-                ctx.set_old_expr_alias(key, old_func)
-                old_type = self.get_type(old, ctx)
-                method_stmts.append(self.viper.Inhale(self.type_check(old_func,
-                                                                      old_type, pos, ctx,
-                                                                      inhale_exhale=False),
-                                                      pos, info))
-
-            post_assertion = self.viper.TrueLit(pos, info)
-            ctx.inlined_calls.append(method)
-
-            for post, _ in method.postcondition:
-                _, post_val = self.translate_expr(post, ctx, impure=True)
-                post_assertion = self.viper.And(post_assertion, post_val, pos, info)
-
-            ctx.inlined_calls.pop()
-            ctx.clear_old_expr_aliases()
-            for name in method._args:
-                ctx.remove_alias(name)
-            ctx.remove_alias(RESULT_NAME)
-            method_stmts.append(self.viper.Inhale(post_assertion, pos, info))
-            then_block = self.translate_block(method_stmts, pos, info)
-            this_method = self.viper.DomainFuncApp(method.threading_id, [],
-                                                   method_id_type, pos, info,
-                                                   METHOD_ID_DOMAIN)
-            correct_method = self.viper.EqCmp(actual_method, this_method, pos, info)
-            cond = self.viper.And(any_perm, correct_method, pos, info)
-            stmts.append(self.viper.If(cond, then_block, else_block, pos, info))
-
-        ctx.perm_factor = None
-
-        post_pred = self.viper.PredicateAccessPredicate(post_pred_acc, post_perm, pos, info)
-        exhale_pred = self.viper.Exhale(post_pred, pos, info)
-        stmts.append(exhale_pred)
-
-        ctx.current_thread_object, ctx.is_thread_start = None, False
-
-        return stmts, None
-
-=======
         # Conditionally inhale postconditions of target methods.
         for method in method_options:
             stmts.append(self._inhale_possible_thread_post(method, thread, res_var,
@@ -1674,6 +1460,7 @@
                                                         info)
         exhale_pred = self.viper.Exhale(post_pred, pos, info)
         stmts.append(exhale_pred)
+        ctx.current_thread_object, ctx.is_thread_start = None, False
 
         return stmts, None
 
@@ -1757,7 +1544,6 @@
         cond = self.viper.And(any_perm, correct_method, pos, info)
         return self.viper.If(cond, then_block, else_block, pos, info)
 
->>>>>>> 411e5db3
     def _is_cls_call(self, node: ast.Call, ctx: Context) -> bool:
         """
         Checks if the given call is a call to the cls parameter in a class
