"""
This Source Code Form is subject to the terms of the Mozilla Public
License, v. 2.0. If a copy of the MPL was not distributed with this
file, You can obtain one at http://mozilla.org/MPL/2.0/.
"""

import ast

from abc import ABCMeta
from nagini_translation.lib import silver_nodes as sil
from nagini_translation.lib.context import Context
from nagini_translation.lib.program_nodes import (
    PythonClass,
    PythonExceptionHandler,
    PythonGlobalVar,
    PythonIOOperation,
    PythonMethod,
    PythonModule,
    PythonTryBlock,
    PythonType,
    PythonVar,
)
from nagini_translation.lib.jvmaccess import JVM
from nagini_translation.lib.typedefs import (
    Expr,
    Info,
    Field,
    VarDecl,
    Predicate,
    Position,
    Stmt,
    StmtsAndExpr,
)
from nagini_translation.lib.typeinfo import TypeInfo
from nagini_translation.lib.util import (
    get_surrounding_try_blocks,
    InvalidProgramException,
    UnsupportedException
)
from nagini_translation.lib.viper_ast import ViperAST
from typing import List, Tuple, Union


class TranslatorConfig:
    """
    Contains the configuration of the translator, i.e. all the parts
    (specialized translates) it consists of.
    """

    def __init__(self, translator: 'Translator'):
        self.expr_translator = None
        self.stmt_translator = None
        self.call_translator = None
        self.contract_translator = None
        self.perm_translator = None
        self.pure_translator = None
        self.type_translator = None
        self.pred_translator = None
        self.io_operation_translator = None
        self.obligation_translator = None
        self.prog_translator = None
        self.method_translator = None
        self.type_factory = None
        self.translator = translator


class AbstractTranslator(metaclass=ABCMeta):
    """
    Abstract class which all specialized translators extend. Provides a number
    of interface methods through which specialized translators can interact, and
    forwards calls to those methods to the respective translators.
    """

    def __init__(self, config: TranslatorConfig, jvm: JVM, source_file: str,
                 type_info: TypeInfo, viper_ast: ViperAST) -> None:
        self.config = config
        self.viper = viper_ast
        self.jvm = jvm

    @property
    def type_factory(self):
        return self.config.type_factory

    @property
    def translator(self):
        return self.config.translator

    def translate_expr(self, node: ast.AST, ctx: Context,
                       target_type: object = None,
                       impure: bool = False,
                       as_read: bool = False) -> StmtsAndExpr:
        return self.config.expr_translator.translate_expr(
            node, ctx, target_type, impure, as_read)

    def translate_stmt(self, node: ast.AST, ctx: Context) -> List[Stmt]:
        return self.config.stmt_translator.translate_stmt(node, ctx)

    def translate_contract(self, node: ast.AST, ctx: Context) -> Expr:
        return self.config.contract_translator.translate_contract(node, ctx)

    def translate_perm(self, node: ast.AST, ctx: Context) -> Expr:
        return self.config.perm_translator.translate_perm(node, ctx)

    def get_arp_for_context(self, node: ast.AST, ctx: Context) -> Expr:
        return self.config.perm_translator.get_arp_for_context(node, ctx)

    def translate_exprs(self, nodes: List[ast.AST],
                        function: PythonMethod, ctx: Context) -> Expr:
        return self.config.pure_translator.translate_exprs(nodes, function, ctx)

    def get_type(self, node: ast.AST, ctx: Context) -> PythonClass:
        return self.config.type_translator.get_type(node, ctx)

    def translate_type(self, cls: PythonClass,
                       ctx: Context) -> 'silver.ast.Type':
        return self.config.type_translator.translate_type(cls, ctx)

    def translate_Call(self, node: ast.Call, ctx: Context, impure=False,
                       statement=False) -> StmtsAndExpr:
        return self.config.call_translator.translate_Call(node, ctx, impure, statement)

    def translate_constructor_call(self, target_class: PythonClass,
                                   node: ast.Call, args: List, arg_stmts: List,
                                   ctx: Context) -> StmtsAndExpr:
        return self.config.call_translator.translate_constructor_call(
            target_class, node, args, arg_stmts, ctx)

    def translate_predicate(self, pred: PythonMethod,
                            ctx: Context) -> 'ast.silver.Predicate':
        return self.config.pred_translator.translate_predicate(pred, ctx)

    def translate_static_field_access(self, field: PythonGlobalVar,
                                      receiver: Union[Expr, PythonType],
                                      node, ctx: Context) -> Expr:
        return self.config.expr_translator.translate_static_field_access(field, receiver,
                                                                         node, ctx)

    def translate_global_var_reference(self, target: PythonGlobalVar, node: ast.AST,
                                       ctx: Context) -> Expr:
        return self.config.expr_translator.translate_global_var_reference(target, node,
                                                                          ctx)

    def translate_io_operation(
            self,
            operation: PythonIOOperation,
            ctx: Context,
            ) -> Tuple[
                'ast.silver.Predicate',
                List['ast.silver.Function'],
                List['ast.silver.Method'],
                ]:
        return self.config.io_operation_translator.translate_io_operation(
            operation,
            ctx)

    def translate_method(self, method: PythonMethod,
                         ctx: Context) -> 'silver.ast.Method':
        return self.config.method_translator.translate_method(method, ctx)

    def translate_main_method(self, modules: List[PythonModule],
                              ctx: Context) -> 'silver.ast.Method':
        return self.config.method_translator.translate_main_method(modules, ctx)

    def translate_function(self, func: PythonMethod,
                           ctx: Context) -> 'silver.ast.Function':
        return self.config.method_translator.translate_function(func, ctx)

    def translate_predicate_family(self, root: PythonMethod,
            preds: List[PythonMethod], ctx: Context) -> 'ast.silver.Predicate':
        return self.config.pred_translator.translate_predicate_family(root,
                                                                      preds,
                                                                      ctx)

    def translate_operator(self, left: Expr, right: Expr, left_type: PythonType,
                           right_type: PythonType, node: ast.AST,
                           ctx: Context) -> StmtsAndExpr:
        return self.config.expr_translator.translate_operator(
            left, right, left_type, right_type, node, ctx)

    def create_exception_catchers(self, var: PythonVar,
                                  try_blocks: List[PythonTryBlock],
                                  call: ast.Call, ctx: Context) -> List[Stmt]:
        return self.config.expr_translator.create_exception_catchers(var,
                                                                     try_blocks,
                                                                     call, ctx)

    def extract_contract(self, method: PythonMethod, errorvarname: str,
                         is_constructor: bool,
                         ctx: Context) -> Tuple[List[Expr], List[Expr]]:
        return self.config.method_translator.extract_contract(method,
                                                              errorvarname,
                                                              is_constructor,
                                                              ctx)

    def inline_method(self, method: PythonMethod, args: List[PythonVar],
                      result_var: PythonVar, error_var: PythonVar,
                      ctx: Context) -> List[Stmt]:
        return self.config.call_translator.inline_method(method, args,
                                                         result_var, error_var,
                                                         ctx)

    def translate_contractfunc_call(self, node: ast.Call, ctx: Context,
                                    impure=False, statement=False) -> StmtsAndExpr:
        return self.config.contract_translator.translate_contractfunc_call(node, ctx,
                                                                           impure,
                                                                           statement)

    def translate_normal_call(self, target: PythonMethod, arg_stmts: List[Stmt],
                              args: List[Expr], arg_types: List[PythonType],
                              node: ast.AST, ctx: Context, impure=False) -> StmtsAndExpr:
        return self.config.call_translator.translate_normal_call(target, arg_stmts, args,
                                                                 arg_types, node, ctx,
                                                                 impure)

    def translate_normal_call_node(self, node: ast.Call, ctx: Context,
                                   impure=False) -> StmtsAndExpr:
        return self.config.call_translator.translate_normal_call_node(node, ctx, impure)

    def translate_io_contractfunc_call(self, node: ast.Call,
                                       ctx: Context) -> StmtsAndExpr:
        translator = self.config.io_operation_translator
        return translator.translate_io_contractfunc_call(node, ctx)

    def translate_io_operation_call(self, node: ast.Call,
                                    ctx: Context) -> StmtsAndExpr:
        translator = self.config.io_operation_translator
        return translator.translate_io_operation_call(node, ctx)

    def is_io_existential_defining_equality(self, node: ast.Expr,
                                            ctx: Context) -> bool:
        translator = self.config.io_operation_translator
        return translator.is_io_existential_defining_equality(node, ctx)

    def define_io_existential(self, node: ast.Expr, ctx: Context) -> None:
        translator = self.config.io_operation_translator
        translator.define_io_existential(node, ctx)

    def translate_get_ghost_output(self, node: ast.Expr,
                                   ctx: Context) -> List[Stmt]:
        translator = self.config.io_operation_translator
        return translator.translate_get_ghost_output(node, ctx)

    def translate_obligation_contractfunc_call(self, node: ast.Call,
                                               ctx: Context) -> StmtsAndExpr:
        translator = self.config.obligation_translator
        return translator.translate_obligation_contractfunc_call(node, ctx)

    def translate_must_invoke_token(self, node: ast.Call,
                                    ctx: Context) -> StmtsAndExpr:
        translator = self.config.obligation_translator
        return translator.translate_must_invoke_token(node, ctx)

    def translate_must_invoke_ctoken(self, node: ast.Call,
                                     ctx: Context) -> StmtsAndExpr:
        translator = self.config.obligation_translator
        return translator.translate_must_invoke_ctoken(node, ctx)

    def get_obligation_preamble(
            self,
            ctx: Context) -> Tuple[List[Predicate], List[Field]]:
        translator = self.config.obligation_translator
        return translator.get_obligation_preamble(ctx)

    def is_wait_level_comparison(self, node: ast.Compare,
                                 ctx: Context) -> bool:
        translator = self.config.obligation_translator
        return translator.is_wait_level_comparison(node, ctx)

    def translate_wait_level_comparison(self, node: ast.Compare,
                                        ctx: Context) -> StmtsAndExpr:
        translator = self.config.obligation_translator
        return translator.translate_wait_level_comparison(node, ctx)

    def create_level_call(self, expr: sil.RefExpression) -> sil.PermExpression:
        translator = self.config.obligation_translator
        return translator.create_level_call(expr)

    def create_level_below(
            self, expr: sil.PermExpression,
            residue_level_var: sil.PermExpression,
            ctx: Context) -> sil.BoolExpression:
        translator = self.config.obligation_translator
        return translator.create_level_below(expr, residue_level_var, ctx)

    def initialize_current_wait_level(
            self, current_wait_level: sil.PermExpression,
            residue_level_var: sil.PermExpression,
            ctx: Context) -> sil.BoolExpression:
        translator = self.config.obligation_translator
        return translator.initialize_current_wait_level(
            current_wait_level, residue_level_var, ctx)

    def create_method_node(
            self, ctx: Context, name: str,
            args: List[VarDecl], returns: List[VarDecl],
            pres: List[Expr], posts: List[Expr],
            locals: List[VarDecl], body: List[Stmt],
            position: Position, info: Info,
            method: PythonMethod = None,
            overriding_check: bool = False) -> List[Stmt]:
        translator = self.config.obligation_translator
        return translator.create_method_node(
            ctx, name, args, returns, pres, posts, locals, body,
            position, info, method, overriding_check)

    def create_method_call_node(
            self, ctx: Context, methodname: str, args: List[Expr],
            targets: List[Expr], position: Position, info: Info,
            target_method: PythonMethod = None,
            target_node: ast.Call = None) -> List[Stmt]:
        translator = self.config.obligation_translator
        return translator.create_method_call_node(
            ctx, methodname, args, targets, position, info, target_method,
            target_node)

    def create_method_fork(self, ctx: Context, targets, thread: Expr,
                           position: Position, info: Info,
                           target_node: ast.Call = None) -> List[Stmt]:
        translator = self.config.obligation_translator
        return translator.create_method_fork(ctx, targets, thread, position, info,
<<<<<<< HEAD
            target_node)
=======
                                             target_node)
>>>>>>> 411e5db3

    def enter_loop_translation(
            self, node: Union[ast.While, ast.For], ctx: Context,
            err_var: PythonVar = None) -> None:
        translator = self.config.obligation_translator
        return translator.enter_loop_translation(node, ctx, err_var)

    def leave_loop_translation(self, ctx: Context) -> None:
        translator = self.config.obligation_translator
        return translator.leave_loop_translation(ctx)

    def create_while_node(
            self, ctx: Context, cond: Expr,
            invariants: List[Expr],
            locals: List[VarDecl],
            body: Stmt, node: Union[ast.While, ast.For]) -> List[Stmt]:
        translator = self.config.obligation_translator
        return translator.create_while_node(
            ctx, cond, invariants, locals, body, node)

    def translate_handler(self, handler: PythonExceptionHandler,
                          ctx: Context) -> List[Stmt]:
        return self.config.method_translator.translate_handler(handler, ctx)

    def translate_finally(self, block: PythonTryBlock,
                          ctx: Context) -> List[Stmt]:
        return self.config.method_translator.translate_finally(block, ctx)

    def type_check(self, lhs: Expr, type: PythonType,
                   position: 'silver.ast.Position', ctx: Context,
                   inhale_exhale: bool=True) -> Expr:
        return self.config.type_translator.type_check(
            lhs, type, position, ctx, inhale_exhale=inhale_exhale)

    def bind_type_vars(self, method: PythonMethod, ctx: Context) -> None:
        return self.config.method_translator.bind_type_vars(method, ctx)

    def create_tuple(self, vals: List[Expr], val_types: List[PythonType],
                     node: ast.AST, ctx: Context) -> Expr:
        return self.config.expr_translator.create_tuple(vals, val_types, node,
                                                        ctx)

    def translate_string(self, s: str, node: ast.AST, ctx: Context) -> Expr:
        return self.config.expr_translator.translate_string(s, node, ctx)

    def translate_args(self, target: PythonMethod, arg_nodes: List,
                       keywords: List, node: ast.AST, ctx: Context,
                       implicit_receiver=None) -> Tuple[List[Stmt], List[Expr],
                                                        List[PythonType]]:
        return self.config.call_translator.translate_args(target, arg_nodes,
                                                          keywords, node, ctx,
                                                          implicit_receiver)
<|MERGE_RESOLUTION|>--- conflicted
+++ resolved
@@ -318,11 +318,7 @@
                            target_node: ast.Call = None) -> List[Stmt]:
         translator = self.config.obligation_translator
         return translator.create_method_fork(ctx, targets, thread, position, info,
-<<<<<<< HEAD
-            target_node)
-=======
                                              target_node)
->>>>>>> 411e5db3
 
     def enter_loop_translation(
             self, node: Union[ast.While, ast.For], ctx: Context,
