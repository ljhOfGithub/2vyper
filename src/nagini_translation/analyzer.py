--- conflicted
+++ resolved
@@ -897,13 +897,10 @@
             return
         if isinstance(node.func, ast.Name) and node.func.id == 'getOld':
             return
-<<<<<<< HEAD
-=======
         if isinstance(node.func, ast.Name) and node.func.id == 'LowEvent':
             preconditions = list(map(lambda tuple: tuple[0], self.stmt_container.precondition))
             if not contains_stmt(preconditions, node):
                 raise InvalidProgramException(node, 'invalid.contract.position')
->>>>>>> 411e5db3
         self.visit_default(node)
 
     def _get_parent_of_type(self, node: ast.AST, typ: type) -> ast.AST:
@@ -1082,15 +1079,10 @@
         # nothing here.
         if (not isinstance(node._parent, ast.Call) and
                 not isinstance(node.value, ast.Subscript) and
-<<<<<<< HEAD
-                not (isinstance(node.value, ast.Call) and isinstance(node.ctx, ast.Load))):
-            target = self.get_target(node.value, self.module)
-=======
                 not (isinstance(node.value, ast.Call) and
                          isinstance(node.ctx, ast.Load))):
             container = self.current_function if self.current_function else self.module
             target = self.get_target(node.value, container)
->>>>>>> 411e5db3
             if isinstance(target, (PythonModule, PythonClass)):
                 real_target = self.get_target(node, self.module)
                 if isinstance(real_target, PythonGlobalVar):
@@ -1104,20 +1096,10 @@
                         if isinstance(field, PythonField):
                             self.track_access(node, field)
                 else:
-<<<<<<< HEAD
-                    try:
-                        field_type = self.typeof(node)
-                        field = receiver.add_field(node.attr, node, field_type)
-                        if isinstance(field, PythonField):
-                            self.track_access(node, field)
-                    except NoTypeException:
-                        pass
-=======
                     field = receiver.python_class.add_field(node.attr, node,
                                                             self.typeof(node))
                     if isinstance(field, PythonField):
                         self.track_access(node, field)
->>>>>>> 411e5db3
 
     def visit_Global(self, node: ast.Global) -> None:
         for name in node.names:
@@ -1282,40 +1264,22 @@
             return self.convert_type(type, node)
         elif isinstance(node, ast.Attribute):
             receiver = self.typeof(node.value)
-<<<<<<< HEAD
-            if isinstance(receiver, UnionType):
-                set_of_types = []
-=======
             if isinstance(receiver, UnionType) and not isinstance(receiver, OptionalType):
                 set_of_types = set()
->>>>>>> 411e5db3
                 for type_in_union in receiver.get_types() - {None}:
                     if isinstance(type_in_union, OptionalType):
                         context = [type_in_union.optional_type.name]
                     else:
                         context = [type_in_union.name]
                     type, _ = self.module.get_type(context, node.attr)
-<<<<<<< HEAD
-                    converted = self.convert_type(type)
-                    if converted not in set_of_types:
-                        set_of_types.append(converted)
-                return UnionType(set_of_types) if len(set_of_types) > 1 else set_of_types[0]
-=======
                     set_of_types.add(self.convert_type(type, node))
                 return UnionType(list(set_of_types)) if len(set_of_types) > 1 else set_of_types.pop()
->>>>>>> 411e5db3
             if isinstance(receiver, OptionalType):
                 context = [receiver.optional_type.name]
             else:
                 context = [receiver.name]
             type, _ = self.module.get_type(context, node.attr)
-<<<<<<< HEAD
-            if type is None:
-                raise NoTypeException
-            return self.convert_type(type)
-=======
             return self.convert_type(type, node)
->>>>>>> 411e5db3
         elif isinstance(node, ast.arg):
             # Special case for cls parameter of classmethods; for those, we
             # return the type 'type[C]', where C is the class the method
@@ -1333,12 +1297,6 @@
             type, _ = self.module.get_type(context, node.arg)
             return self.convert_type(type, node)
         elif (isinstance(node, ast.Call) and
-<<<<<<< HEAD
-              isinstance(node.func, ast.Name) and
-              node.func.id in CONTRACT_FUNCS):
-            if node.func.id in ('Result', 'TypedResult'):
-                return self.current_function.type
-=======
               isinstance(node.func, ast.Name)):
             if node.func.id in CONTRACT_FUNCS:
                 if node.func.id == 'Result':
@@ -1347,7 +1305,6 @@
                     raise UnsupportedException(node)
             elif node.func.id == 'cast':
                 return self.find_or_create_target_class(node.args[0])
->>>>>>> 411e5db3
             else:
                 raise UnsupportedException(node)
         elif isinstance(node, ast.Call) and isinstance(node.func,
