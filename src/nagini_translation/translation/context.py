--- conflicted
+++ resolved
@@ -22,14 +22,11 @@
         self.immutable_fields = {}
         # Permissions of immutable that have to be passed around
         # Note: already translated, as they should never fail
-<<<<<<< HEAD
         self.permissions = []
+        self.immutable_permissions = []
         # Invariants specified by the user
         # Since we need the current self-variables etc. this is a function TODO: change
         self.invariants = None
-=======
-        self.immutable_permissions = []
->>>>>>> b9367812
         # Invariants that are not checked at the end of each function but just assumed, namely 
         # conditions like non-negativeness for uint256
         # Note: already translated, as they are never checked and therfore cannot fail
