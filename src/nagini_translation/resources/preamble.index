{
"list": {
    "methods": {
        "__init__": {
            "args": [],
            "type": null,
            "MustTerminate": true
        },
        "append": {
            "args": ["list", "object"],
            "type": null,
            "requires": ["__sil_seq__"],
            "MustTerminate": true
        },
        "extend": {
            "args": ["list", "list"],
            "type": null,
            "MustTerminate": true
        },
        "reverse": {
            "args": ["list"],
            "type": "list",
            "MustTerminate": true
        },
        "__setitem__": {
            "args": ["list", "__prim__int", "object"],
            "type": null,
            "MustTerminate": true,
            "requires": ["__len__"]
        },
        "__iter__": {
            "args": ["list"],
            "type": "Iterator",
            "MustTerminate": true
        },
        "__getitem_slice__": {
            "args": ["list", "slice"],
            "type": "list",
<<<<<<< HEAD
            "requires": ["__len__", "slice___start__", "slice___stop__"]
=======
            "display_name": "__getitem__",
            "requires": ["__len__", "slice___start__", "slice___stop__"],
            "MustTerminate": true
>>>>>>> 411e5db3
        },
        "__add__": {
            "args": ["list", "list"],
            "type": "list",
            "MustTerminate": true
        },
        "__mul__": {
            "args": ["list", "__prim__int"],
<<<<<<< HEAD
             "type": "list",
             "MustTerminate": true
=======
            "type": "list",
            "MustTerminate": true
>>>>>>> 411e5db3
        }
    },
    "functions": {
        "__getitem__": {
            "args": ["list", "int"],
            "type": "object",
            "requires": ["__len__"]
        },
        "__contains__": {
            "args": ["list", "object"],
            "type": "__prim__bool"
        },
        "__len__": {
            "args": ["list"],
            "type": "__prim__int"
        },
        "__bool__": {
            "args": ["list"],
            "type": "__prim__bool"
        },
        "__sil_seq__": {
            "args": ["list"],
            "type": "__prim__Sequence"
        }
    },
    "type_vars": 1,
    "extends": "object",
    "generate_sif": true
},
"set":{
    "methods": {
        "__init__": {
            "args": [],
            "type": null,
            "MustTerminate": true
        },
        "add": {
            "args": ["set", "object"],
            "type": null,
            "MustTerminate": true
        },
        "remove": {
            "args": ["set", "object"],
            "type": null,
            "MustTerminate": true
        },
        "clear": {
            "args": ["set"],
            "type": null,
            "MustTerminate": true
        },
        "__iter__": {
            "args": ["set"],
            "type": "Iterator",
            "MustTerminate": true,
            "requires": ["__sil_seq__"]
        }
    },
    "functions": {
        "__contains__": {
            "args": ["dict", "object"],
            "type": "__prim__bool"
        },
        "__bool__": {
            "args": ["set"],
            "type": "__prim__bool"
        },
        "__len__": {
            "args": ["set"],
            "type": "__prim__int"
        },
        "__sil_seq__": {
            "args": ["set"],
            "type": "__prim__Sequence"
        }
    },
    "type_vars": 1,
    "extends": "object"
},
"dict": {
    "methods": {
        "__init__": {
            "args": [],
            "type": null,
            "MustTerminate": true
        },
        "keys": {
            "args": ["dict"],
            "type": "set",
            "MustTerminate": true
        },
        "__setitem__": {
            "args": ["dict", "object", "object"],
            "type": null,
            "MustTerminate": true,
            "requires": ["__getitem__", "__contains__", "__values__"]
        },
        "__iter__": {
            "args": ["dict"],
            "type": "Iterator",
            "MustTerminate": true,
            "requires": ["__sil_seq__"]
        },
        "values": {
            "args": ["dict"],
            "type": "list",
            "MustTerminate": true,
            "requires": ["__contains__", "__getitem__", "__values__"]
        }
    },
    "functions": {
        "__contains__": {
            "args": ["dict", "object"],
            "type": "__prim__bool"
        },
        "__getitem__": {
            "args": ["dict", "object"],
            "type": "object",
            "requires": ["__contains__", "__values__"]
        },
        "get": {
            "args": ["dict", "object"],
            "type": "object",
            "generic_type": 1,
            "requires": ["__contains__", "__getitem__"]
        },
        "__bool__": {
            "args": ["dict"],
            "type": "__prim__bool"
        },
        "__len__": {
            "args": ["dict"],
            "type": "__prim__int"
        },
        "__sil_seq__": {
            "args": ["dict"],
            "type": "__prim__Sequence"
        },
        "__values__": {
            "args": ["dict"],
            "type": "__prim__Sequence"
        }
    },
    "type_vars": 2,
    "extends": "object"
},
"object": {
    "functions": {
        "__bool__": {
            "args": ["object"],
            "type": "__prim__bool"
        },
        "__eq__": {
            "args": ["object", "object"],
            "type": "__prim__bool"
        },
        "__str__": {
            "args": ["object"],
            "type": "str"
        },
        "__cast__": {
            "args": ["type", "object"],
            "type": "object"
        }
    }
},
"int": {
    "functions": {
        "__bool__": {
            "args": ["int"],
            "type": "__prim__bool"
        },
        "__unbox__": {
            "args": ["int"],
            "type": "__prim__int",
            "requires": ["__prim__int___box__", "__prim__bool___box__"]
        },
        "__eq__": {
            "args": ["int", "object"],
            "type": "__prim__bool",
            "requires": ["__unbox__"]
        },
        "__add__": {
            "args": ["__prim__int", "__prim__int"],
            "type": "__prim__int"
        },
        "__sub__": {
            "args": ["__prim__int", "__prim__int"],
            "type": "__prim__int",
            "requires": ["__unbox__"]
        },
        "__mul__": {
            "args": ["__prim__int", "__prim__int"],
            "type": "__prim__int"
        },
        "__div__": {
            "args": ["__prim__int", "__prim__int"],
            "type": "float"
        },
        "__floordiv__": {
            "args": ["__prim__int", "__prim__int"],
            "type": "__prim__int"
        },
        "__mod__": {
            "args": ["__prim__int", "__prim__int"],
            "type": "__prim__int"
        },
        "__ge__": {
            "args": ["__prim__int", "__prim__int"],
            "type": "__prim__bool"
        },
        "__gt__": {
            "args": ["__prim__int", "__prim__int"],
            "type": "__prim__bool"
        },
        "__lt__": {
            "args": ["__prim__int", "__prim__int"],
            "type": "__prim__bool"
        },
        "__le__": {
            "args": ["__prim__int", "__prim__int"],
            "type": "__prim__bool"
        }
    },
    "extends": "float"
},
"float": {
    "functions": {
        "__create__": {
            "args": ["__prim__int"],
            "type": "float"
        },
        "__bool__": {
            "args": ["float"],
            "type": "__prim__bool",
            "requires": ["int___bool__", "int___unbox__"]
        },
        "__eq__": {
            "args": ["float", "object"],
            "type": "__prim__bool",
            "requires": ["int___eq__"]
        },
        "__add__": {
            "args": ["float", "float"],
            "type": "float",
            "requires": ["int___add__", "int___unbox__"]
        },
        "__sub__": {
            "args": ["float", "float"],
            "type": "float",
            "requires": ["int___sub__", "int___unbox__"]
        },
        "__mul__": {
            "args": ["float", "float"],
            "type": "float",
            "requires": ["int___mul__", "int___unbox__"]
        },
        "__div__": {
            "args": ["float", "float"],
            "type": "float",
            "requires": ["int___div__", "int___unbox__"]
        },
        "__ge__": {
            "args": ["float", "float"],
            "type": "__prim__bool",
            "requires": ["int___ge__", "int___unbox__"]
        },
        "__gt__": {
            "args": ["float", "float"],
            "type": "__prim__bool",
            "requires": ["int___gt__", "int___unbox__"]
        },
        "__lt__": {
            "args": ["float", "float"],
            "type": "__prim__bool",
            "requires": ["int___lt__", "int___unbox__"]
        },
        "__le__": {
            "args": ["float", "float"],
            "type": "__prim__bool",
            "requires": ["int___le__", "int___unbox__"]
        }
    },
    "extends": "object"
},
"bool": {
    "functions": {
        "__unbox__": {
            "args": ["bool"],
            "type": "__prim__bool",
            "requires": ["__prim__bool___box__"]
        },
        "__bool__": {
            "args": ["bool"],
            "type": "__prim__bool"
        },
        "__eq__": {
            "args": ["bool", "object"],
            "type": "__prim__bool",
            "requires": ["__unbox__"]
        }
    },
    "extends": "int"
},
"NoneType": {
    "functions": {
        "__bool__": {
            "args": ["object"],
            "type": "__prim__bool"
        }
    },
    "extends": "object"
},
"Exception": {
    "extends": "object"
},
"traceback": {
    "extends": "object"
},
"str": {
    "functions": {
        "__len__": {
            "args": ["str"],
            "type": "__prim__int"
        },
        "__bool__": {
            "args": ["str"],
            "type": "__prim__bool",
            "requires": ["__len__"]
        },
        "__eq__": {
            "args": ["str", "object"],
            "type": "__prim__bool"
        },
        "__add__": {
            "args": ["str", "str"],
            "type": "str"
        },
        "__create__": {
            "args": ["__prim__int", "__prim__int"],
            "type": "str",
            "requires": ["__len__", "__val__"]
        },
        "__val__": {
            "args": ["str"],
            "type": "int"
        },
        "join": {
            "args": ["str", "list"],
            "type": "str"
        },
        "__mod__": {
            "args": ["str", "tuple"],
            "type": "str"
        }
    },
    "methods": {
        "split": {
            "args": ["str"],
            "type": "list",
            "MustTerminate": true
        }
    },
    "extends": "object"
},
"bytes": {
    "functions": {
        "__len__": {
            "args": ["bytes"],
            "type": "__prim__int",
            "requires": ["__val__"]
        },
        "__bool__": {
            "args": ["bytes"],
            "type": "__prim__bool",
            "requires": ["__len__"]
        },
        "__eq__": {
            "args": ["bytes", "object"],
            "type": "__prim__bool",
            "requires": ["__val__", "__len__"]
        },
        "__add__": {
            "args": ["bytes", "bytes"],
            "type": "bytes",
            "requires": ["__val__", "__len__"]
        },
        "__mul__": {
            "args": ["bytes", "__prim__int"],
            "type": "bytes",
            "requires": ["__val__", "__len__", "bytes___mul__helper"]
        },
        "__sil_seq__": {
            "args": ["bytes"],
            "type": "__prim__Sequence",
            "requires": ["__val__"]
        },
        "__create__": {
            "args": ["__prim__Sequence", "__prim__int"],
            "type": "bytes",
            "requires": ["__len__", "__val__"]
        },
        "__val__": {
            "args": ["bytes"],
            "type": "__prim__Sequence"
        },
        "__getitem_slice__": {
            "args": ["bytes", "slice"],
            "type": "int",
            "display_name": "__getitem__",
            "requires": ["__len__", "__val__", "slice___start__", "slice___stop__"]
        },
        "__getitem__": {
            "args": ["bytes", "__prim__int"],
            "type": "int",
            "requires": ["__len__", "__val__"]
        },
        "join": {
            "args": ["bytes", "list"],
            "type": "bytes",
            "requires": ["__val__", "__len__", "bytes_join_val_helper", "list___len__", "list___getitem__"]
        }
    },
    "extends": "object"
},
"tuple": {
    "functions": {
        "__create0__": {
            "args": [],
            "type": "tuple",
            "requires": ["__val__", "__len__"]
        },
        "__create__": {
            "args": ["__prim__Sequence", "__prim__Sequence_type", "__prim__int"],
            "type": "tuple",
            "requires": ["__val__", "__len__"]
        },
        "__create1__": {
            "args": ["object", "type", "__prim__int"],
            "type": "tuple",
            "requires": ["__len__", "__getitem__"]
        },
        "__create2__": {
            "args": ["object", "object", "type", "type", "__prim__int"],
            "type": "tuple",
            "requires": ["__len__", "__getitem__"]
        },
        "__create3__": {
            "args": ["object", "object", "object", "type", "type", "type", "__prim__int"],
            "type": "tuple",
            "requires": ["__len__", "__getitem__"]
        },
        "__create4__": {
            "args": ["object", "object", "object", "object", "type", "type", "type", "type", "__prim__int"],
            "type": "tuple",
            "requires": ["__len__", "__getitem__"]
        },
        "__create5__": {
            "args": ["object", "object", "object", "object", "object", "type", "type", "type", "type", "type", "__prim__int"],
            "type": "tuple",
            "requires": ["__len__", "__getitem__"]
        },
        "__create6__": {
            "args": ["object", "object", "object", "object", "object", "object", "type", "type", "type", "type", "type", "type", "__prim__int"],
            "type": "tuple",
            "requires": ["__len__", "__getitem__"]
        },
        "__getitem__": {
            "args": ["tuple", "__prim__int"],
            "type": "object",
            "requires": ["__len__", "__val__", "__len__"]
        },
        "__getitem_slice__": {
            "args": ["tuple", "slice"],
            "type": "object",
            "display_name": "__getitem__",
            "requires": ["__len__", "__getitem__", "__val__", "slice___start__", "slice___stop__"]
        },
        "__contains__": {
            "args": ["tuple", "object"],
            "type": "__prim__bool",
            "requires": ["__val__"]
        },
        "__len__": {
            "args": ["tuple"],
            "type": "__prim__int"
        },
        "__val__": {
            "args": ["tuple"],
            "type": "__prim__Sequence"
        },
        "__eq__": {
            "args": ["tuple", "object"],
            "type": "__prim__bool",
            "requires": ["__len__", "__getitem__"]
        },
        "__sil_seq__": {
            "args": ["tuple"],
            "type": "__prim__Sequence",
            "requires": ["__len__", "__val__"]
        }
    },
    "type_vars": -1,
    "extends": "object"
},
"__prim__int": {
    "functions": {
        "__box__": {
            "args": ["__prim__int"],
            "type": "int",
            "requires": ["int___unbox__"]
        }
    }
},
"__prim__bool": {
    "functions": {
        "__box__": {
            "args": ["__prim__bool"],
            "type": "bool",
            "requires": ["bool___unbox__", "int___unbox__"]
        }
    }
},
"__prim__Sequence": {},
"__prim__Set": {},
"Sequence": {
    "functions": {
        "__create__": {
            "args": ["__prim__Sequence", "type"],
            "type": "Sequence",
            "requires": ["__sil_seq__"]
        },
        "__unbox__": {
            "args": ["Sequence"],
            "type": "__prim__Sequence",
            "requires": []
        },
        "__contains__": {
            "args": ["Sequence", "object"],
            "type": "__prim__bool",
            "requires": ["__sil_seq__"]
        },
        "__getitem__": {
            "args": ["Sequence", "int"],
            "type": "object",
            "requires": ["__sil_seq__", "__len__", "int___unbox__"]
        },
        "__sil_seq__": {
            "args": ["Sequence"],
            "type": "__prim__Sequence"
        },
        "__len__": {
            "args": ["Sequence"],
            "type": "__prim__int",
            "requires": ["__sil_seq__"]
        },
        "take": {
            "args": ["Sequence", "__prim__int"],
            "type": "Sequence",
            "requires": ["__sil_seq__", "__create__"]
        },
        "drop": {
            "args": ["Sequence", "__prim__int"],
            "type": "Sequence",
            "requires": ["__sil_seq__", "__create__"]
        },
        "update": {
            "args": ["Sequence", "__prim__int", "object"],
            "type": "Sequence",
            "requires": ["__sil_seq__", "__create__"]
        },
        "__add__": {
            "args": ["Sequence", "Sequence"],
            "type": "Sequence",
            "requires": ["__sil_seq__", "__create__"]
        },
        "__eq__": {
            "args": ["Sequence", "Sequence"],
            "type": "__prim__bool",
            "requires": ["__sil_seq__"]
        }
    },
    "type_vars": 1,
    "extends": "object"
},
"PSet": {
    "functions": {
        "__create__": {
            "args": ["__prim__Set", "type"],
            "type": "PSet",
            "requires": ["__unbox__"]
        },
        "__unbox__": {
            "args": ["PSet"],
            "type": "__prim__Set",
            "requires": []
        },
        "__contains__": {
            "args": ["PSet", "object"],
            "type": "__prim__bool",
            "requires": ["__unbox__"]
        },
        "__sil_seq__": {
            "args": ["PSet"],
            "type": "__prim__Sequence",
            "requires": ["__unbox__"]
        },
        "__len__": {
            "args": ["PSet"],
            "type": "__prim__int",
            "requires": ["__unbox__"]
        },
        "__add__": {
            "args": ["PSet", "PSet"],
            "type": "PSet",
            "requires": ["__unbox__", "__create__"]
        },
        "__sub__": {
            "args": ["PSet", "PSet"],
            "type": "PSet",
            "requires": ["__unbox__", "__create__"]
        },
        "__eq__": {
            "args": ["PSet", "PSet"],
            "type": "__prim__bool",
            "requires": ["__unbox__"]
        }
    },
    "type_vars": 1,
    "extends": "object"
},
"PSet": {
    "functions": {
        "__create__": {
            "args": ["__prim__Set", "type"],
            "type": "PSet",
            "requires": ["__unbox__"]
        },
        "__unbox__": {
            "args": ["PSet"],
            "type": "__prim__Set",
            "requires": []
        },
        "__contains__": {
            "args": ["PSet", "object"],
            "type": "__prim__bool",
            "requires": ["__unbox__"]
        },
        "__sil_seq__": {
            "args": ["PSet"],
            "type": "__prim__Sequence",
            "requires": ["__unbox__"]
        },
        "__len__": {
            "args": ["PSet"],
            "type": "__prim__int",
            "requires": ["__unbox__"]
        },
        "__add__": {
            "args": ["PSet", "PSet"],
            "type": "PSet",
            "requires": ["__unbox__", "__create__"]
        },
        "__sub__": {
            "args": ["PSet", "PSet"],
            "type": "PSet",
            "requires": ["__unbox__", "__create__"]
        },
        "__eq__": {
            "args": ["PSet", "PSet"],
            "type": "__prim__bool",
            "requires": ["__unbox__"]
        }
    },
    "type_vars": 1,
    "extends": "object"
},
"slice": {
    "functions": {
        "__create__": {
            "args": ["int", "int"],
            "type": "slice",
            "requires": ["__internal_start__", "__internal_stop__"]
        },
        "__internal_start__": {
            "args": ["slice"],
            "type": "int"
        },
        "__internal_stop__": {
            "args": ["slice"],
            "type": "int"
        },
        "__start__": {
            "args": ["slice"],
            "type": "int",
            "requires": ["__internal_start__"]
        },
        "__stop__": {
            "args": ["slice"],
            "type": "int",
            "requires": ["__internal_stop__"]
        }
    },
    "extends": "object"
},
"range": {
    "functions": {
        "__create__": {
            "args": ["__prim__int", "__prim__int", "__prim__int"],
            "type": "range",
            "requires": ["__val__", "__start__", "__stop__"]
        },
        "__val__": {
            "args": ["range"],
            "type": "object"
        },
        "__start__": {
            "args": ["range"],
            "type": "object"
        },
        "__stop__": {
            "args": ["range"],
            "type": "object"
        },
        "__getitem__": {
            "args": ["range", "__prim__int"],
            "type": "__prim__int",
            "requires": ["__val__"]
        },
        "__getitem_slice__": {
            "args": ["range", "slice"],
            "type": "range",
            "display_name": "__getitem__",
            "requires": ["__val__", "int___unbox__", "slice___start__", "slice___stop__"]
        },
        "__contains__": {
            "args": ["range", "int"],
            "type": "__prim__bool",
            "requires": ["__sil_seq__"]
        },
        "__len__": {
            "args": ["range"],
            "type": "__prim__int",
            "requires": ["__val__"]
        },
        "__bool__": {
            "args": ["range"],
            "type": "__prim__bool"
        },
        "__sil_seq__": {
            "args": ["range"],
            "type": "__prim__Sequence",
            "requires": ["__val__", "__len__", "__prim__int___box__", "int___unbox__", "__start__", "__stop__"]
        },
        "__eq__": {
            "args": ["range", "object"],
            "type": "__prim__bool",
            "requires": ["__val__", "__len__"]
        }
    },
    "methods": {
        "__iter__": {
            "args": ["range"],
            "type": "Iterator",
            "MustTerminate": true
        }
    },
    "extends": "object"
},
"Iterator": {
    "methods":{
        "__next__": {
            "args": ["Iterator"],
            "type": "object",
            "MustTerminate": true
        },
        "__del__": {
            "args": ["Iterator"],
            "type": null,
            "MustTerminate": true
        }
    },
    "type_vars": 1,
    "extends": "object"
},
"Thread": {
    "extends": "object"
},
"LevelType": {
},
"type": {
    "extends": "object"
},
"Callable": {
    "extends": "object"
},
"Place": {
    "functions": {
        "__eq__": {
            "args": ["Place", "object"],
            "type": "__prim__bool"
        }
    },
    "extends": "object"
},
"global": {
    "functions": {
        "max": {
            "args": ["object", "object"],
            "type": "__prim__int",
<<<<<<< HEAD
            "requires": ["int___unbox__", "list___len__"]
=======
            "requires": ["int___unbox__", "list___len__", "list___contains__", "__prim__int___box__"]
>>>>>>> 411e5db3
        },
        "min": {
            "args": ["object", "object"],
            "type": "__prim__int",
<<<<<<< HEAD
            "requires": ["int___unbox__", "list___len__"]
=======
            "requires": ["int___unbox__", "list___len__", "list___contains__", "__prim__int___box__"]
>>>>>>> 411e5db3
        },
        "abs": {
            "args": ["__prim__int"],
            "type": "__prim__int"
        }
    }
}
}<|MERGE_RESOLUTION|>--- conflicted
+++ resolved
@@ -36,13 +36,9 @@
         "__getitem_slice__": {
             "args": ["list", "slice"],
             "type": "list",
-<<<<<<< HEAD
-            "requires": ["__len__", "slice___start__", "slice___stop__"]
-=======
             "display_name": "__getitem__",
             "requires": ["__len__", "slice___start__", "slice___stop__"],
             "MustTerminate": true
->>>>>>> 411e5db3
         },
         "__add__": {
             "args": ["list", "list"],
@@ -51,13 +47,8 @@
         },
         "__mul__": {
             "args": ["list", "__prim__int"],
-<<<<<<< HEAD
-             "type": "list",
-             "MustTerminate": true
-=======
             "type": "list",
             "MustTerminate": true
->>>>>>> 411e5db3
         }
     },
     "functions": {
@@ -868,20 +859,12 @@
         "max": {
             "args": ["object", "object"],
             "type": "__prim__int",
-<<<<<<< HEAD
-            "requires": ["int___unbox__", "list___len__"]
-=======
             "requires": ["int___unbox__", "list___len__", "list___contains__", "__prim__int___box__"]
->>>>>>> 411e5db3
         },
         "min": {
             "args": ["object", "object"],
             "type": "__prim__int",
-<<<<<<< HEAD
-            "requires": ["int___unbox__", "list___len__"]
-=======
             "requires": ["int___unbox__", "list___len__", "list___contains__", "__prim__int___box__"]
->>>>>>> 411e5db3
         },
         "abs": {
             "args": ["__prim__int"],
